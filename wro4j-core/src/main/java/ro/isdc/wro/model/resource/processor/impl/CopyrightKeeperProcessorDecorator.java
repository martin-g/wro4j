/**
 * Copyright wro4j@2011
 */
package ro.isdc.wro.model.resource.processor.impl;

import java.io.IOException;
import java.io.Reader;
import java.io.StringReader;
import java.io.StringWriter;
import java.io.Writer;
import java.util.regex.Matcher;
import java.util.regex.Pattern;

import org.apache.commons.io.IOUtils;
import org.slf4j.Logger;
import org.slf4j.LoggerFactory;

import ro.isdc.wro.model.resource.Resource;
<<<<<<< HEAD
import ro.isdc.wro.model.resource.SupportedResourceType;
import ro.isdc.wro.model.resource.processor.ProcessorsUtils;
import ro.isdc.wro.model.resource.processor.ResourcePostProcessor;
=======
>>>>>>> 9ccacedb
import ro.isdc.wro.model.resource.processor.ResourcePreProcessor;
import ro.isdc.wro.model.resource.processor.SupportedResourceTypeProvider;


/**
 * Inspects the resource for copyright (licence) header and inserts them back if the decorated processor removes them.
 *
 * @author Alex Objelean
 * @created 14 May 2011
 * @since 1.3.7
 */
public class CopyrightKeeperProcessorDecorator
<<<<<<< HEAD
  implements ResourcePreProcessor, ResourcePostProcessor, SupportedResourceTypeProvider {
=======
  implements ResourcePreProcessor {
>>>>>>> 9ccacedb
  private static final Logger LOG = LoggerFactory.getLogger(CopyrightKeeperProcessorDecorator.class);

  /** The url pattern */
  private static final Pattern PATTERN_COPYRIGHT = Pattern.compile("(?ims)/\\*!.*?\\*/");

  /**
   * A processor which does the compression logic and probably removes copyright comments. If copyright comments are
   * removed, our processor will put them back`.
   */
  private final ResourcePreProcessor decoratedProcessor;

  private CopyrightKeeperProcessorDecorator(final ResourcePreProcessor preProcessor) {
    this.decoratedProcessor = preProcessor;
  }

<<<<<<< HEAD
  private CopyrightKeeperProcessorDecorator(final ResourcePostProcessor postProcessor) {
    this(ProcessorsUtils.toPreProcessor(postProcessor));
  }

  public static CopyrightKeeperProcessorDecorator decorate(final ResourcePreProcessor preProcessor) {
    return new CopyrightKeeperProcessorDecorator(preProcessor);
  }

  /**
   * {@inheritDoc}
   */
  public SupportedResourceType getSupportedResourceType() {
    return decoratedProcessor.getClass().getAnnotation(SupportedResourceType.class);
  }

  /**
   * {@inheritDoc}
   */
  public void process(final Reader reader, final Writer writer)
    throws IOException {
    process(null, reader, writer);
  }


=======
>>>>>>> 9ccacedb
  /**
   * {@inheritDoc}
   */
  public void process(final Resource resource, final Reader reader, final Writer writer)
    throws IOException {
    try {
      final String content = IOUtils.toString(reader);
      final Matcher originalMatcher = PATTERN_COPYRIGHT.matcher(content);
      final StringBuffer copyrightBuffer = new StringBuffer();
      while (originalMatcher.find()) {
        LOG.debug("found copyright comment");
        // add copyright header to the buffer.
        copyrightBuffer.append(originalMatcher.group());
      }

      LOG.debug("buffer: {}", copyrightBuffer);
      final Writer processedWriter = new StringWriter();
      decoratedProcessor.process(resource, new StringReader(content), processedWriter);

      final Matcher processedMatcher = PATTERN_COPYRIGHT.matcher(processedWriter.toString());

      if (!processedMatcher.find()) {
        writer.write(copyrightBuffer.toString());
      }
      writer.write(processedWriter.toString());
    } finally {
      reader.close();
      writer.close();
    }
  }
}
<|MERGE_RESOLUTION|>--- conflicted
+++ resolved
@@ -1,114 +1,99 @@
-/**
- * Copyright wro4j@2011
- */
-package ro.isdc.wro.model.resource.processor.impl;
-
-import java.io.IOException;
-import java.io.Reader;
-import java.io.StringReader;
-import java.io.StringWriter;
-import java.io.Writer;
-import java.util.regex.Matcher;
-import java.util.regex.Pattern;
-
-import org.apache.commons.io.IOUtils;
-import org.slf4j.Logger;
-import org.slf4j.LoggerFactory;
-
-import ro.isdc.wro.model.resource.Resource;
-<<<<<<< HEAD
-import ro.isdc.wro.model.resource.SupportedResourceType;
-import ro.isdc.wro.model.resource.processor.ProcessorsUtils;
-import ro.isdc.wro.model.resource.processor.ResourcePostProcessor;
-=======
->>>>>>> 9ccacedb
-import ro.isdc.wro.model.resource.processor.ResourcePreProcessor;
-import ro.isdc.wro.model.resource.processor.SupportedResourceTypeProvider;
-
-
-/**
- * Inspects the resource for copyright (licence) header and inserts them back if the decorated processor removes them.
- *
- * @author Alex Objelean
- * @created 14 May 2011
- * @since 1.3.7
- */
-public class CopyrightKeeperProcessorDecorator
-<<<<<<< HEAD
-  implements ResourcePreProcessor, ResourcePostProcessor, SupportedResourceTypeProvider {
-=======
-  implements ResourcePreProcessor {
->>>>>>> 9ccacedb
-  private static final Logger LOG = LoggerFactory.getLogger(CopyrightKeeperProcessorDecorator.class);
-
-  /** The url pattern */
-  private static final Pattern PATTERN_COPYRIGHT = Pattern.compile("(?ims)/\\*!.*?\\*/");
-
-  /**
-   * A processor which does the compression logic and probably removes copyright comments. If copyright comments are
-   * removed, our processor will put them back`.
-   */
-  private final ResourcePreProcessor decoratedProcessor;
-
-  private CopyrightKeeperProcessorDecorator(final ResourcePreProcessor preProcessor) {
-    this.decoratedProcessor = preProcessor;
-  }
-
-<<<<<<< HEAD
-  private CopyrightKeeperProcessorDecorator(final ResourcePostProcessor postProcessor) {
-    this(ProcessorsUtils.toPreProcessor(postProcessor));
-  }
-
-  public static CopyrightKeeperProcessorDecorator decorate(final ResourcePreProcessor preProcessor) {
-    return new CopyrightKeeperProcessorDecorator(preProcessor);
-  }
-
-  /**
-   * {@inheritDoc}
-   */
-  public SupportedResourceType getSupportedResourceType() {
-    return decoratedProcessor.getClass().getAnnotation(SupportedResourceType.class);
-  }
-
-  /**
-   * {@inheritDoc}
-   */
-  public void process(final Reader reader, final Writer writer)
-    throws IOException {
-    process(null, reader, writer);
-  }
-
-
-=======
->>>>>>> 9ccacedb
-  /**
-   * {@inheritDoc}
-   */
-  public void process(final Resource resource, final Reader reader, final Writer writer)
-    throws IOException {
-    try {
-      final String content = IOUtils.toString(reader);
-      final Matcher originalMatcher = PATTERN_COPYRIGHT.matcher(content);
-      final StringBuffer copyrightBuffer = new StringBuffer();
-      while (originalMatcher.find()) {
-        LOG.debug("found copyright comment");
-        // add copyright header to the buffer.
-        copyrightBuffer.append(originalMatcher.group());
-      }
-
-      LOG.debug("buffer: {}", copyrightBuffer);
-      final Writer processedWriter = new StringWriter();
-      decoratedProcessor.process(resource, new StringReader(content), processedWriter);
-
-      final Matcher processedMatcher = PATTERN_COPYRIGHT.matcher(processedWriter.toString());
-
-      if (!processedMatcher.find()) {
-        writer.write(copyrightBuffer.toString());
-      }
-      writer.write(processedWriter.toString());
-    } finally {
-      reader.close();
-      writer.close();
-    }
-  }
-}
+/**
+ * Copyright wro4j@2011
+ */
+package ro.isdc.wro.model.resource.processor.impl;
+
+import java.io.IOException;
+import java.io.Reader;
+import java.io.StringReader;
+import java.io.StringWriter;
+import java.io.Writer;
+import java.util.regex.Matcher;
+import java.util.regex.Pattern;
+
+import org.apache.commons.io.IOUtils;
+import org.slf4j.Logger;
+import org.slf4j.LoggerFactory;
+
+import ro.isdc.wro.model.resource.Resource;
+import ro.isdc.wro.model.resource.SupportedResourceType;
+import ro.isdc.wro.model.resource.processor.ProcessorsUtils;
+import ro.isdc.wro.model.resource.processor.ResourcePreProcessor;
+import ro.isdc.wro.model.resource.processor.SupportedResourceTypeProvider;
+
+
+/**
+ * Inspects the resource for copyright (licence) header and inserts them back if the decorated processor removes them.
+ *
+ * @author Alex Objelean
+ * @created 14 May 2011
+ * @since 1.3.7
+ */
+public class CopyrightKeeperProcessorDecorator
+  implements ResourcePreProcessor, SupportedResourceTypeProvider {
+  private static final Logger LOG = LoggerFactory.getLogger(CopyrightKeeperProcessorDecorator.class);
+
+  /** The url pattern */
+  private static final Pattern PATTERN_COPYRIGHT = Pattern.compile("(?ims)/\\*!.*?\\*/");
+
+  /**
+   * A processor which does the compression logic and probably removes copyright comments. If copyright comments are
+   * removed, our processor will put them back`.
+   */
+  private final ResourcePreProcessor decoratedProcessor;
+
+  private CopyrightKeeperProcessorDecorator(final ResourcePreProcessor preProcessor) {
+    this.decoratedProcessor = preProcessor;
+  }
+
+  public static CopyrightKeeperProcessorDecorator decorate(final ResourcePreProcessor preProcessor) {
+    return new CopyrightKeeperProcessorDecorator(preProcessor);
+  }
+
+  /**
+   * {@inheritDoc}
+   */
+  public SupportedResourceType getSupportedResourceType() {
+    return decoratedProcessor.getClass().getAnnotation(SupportedResourceType.class);
+  }
+
+  /**
+   * {@inheritDoc}
+   */
+  public void process(final Reader reader, final Writer writer)
+    throws IOException {
+    process(null, reader, writer);
+  }
+
+
+  /**
+   * {@inheritDoc}
+   */
+  public void process(final Resource resource, final Reader reader, final Writer writer)
+    throws IOException {
+    try {
+      final String content = IOUtils.toString(reader);
+      final Matcher originalMatcher = PATTERN_COPYRIGHT.matcher(content);
+      final StringBuffer copyrightBuffer = new StringBuffer();
+      while (originalMatcher.find()) {
+        LOG.debug("found copyright comment");
+        // add copyright header to the buffer.
+        copyrightBuffer.append(originalMatcher.group());
+      }
+
+      LOG.debug("buffer: {}", copyrightBuffer);
+      final Writer processedWriter = new StringWriter();
+      decoratedProcessor.process(resource, new StringReader(content), processedWriter);
+
+      final Matcher processedMatcher = PATTERN_COPYRIGHT.matcher(processedWriter.toString());
+
+      if (!processedMatcher.find()) {
+        writer.write(copyrightBuffer.toString());
+      }
+      writer.write(processedWriter.toString());
+    } finally {
+      reader.close();
+      writer.close();
+    }
+  }
+}