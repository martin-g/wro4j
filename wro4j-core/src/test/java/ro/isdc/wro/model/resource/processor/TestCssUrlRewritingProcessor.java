--- conflicted
+++ resolved
@@ -1,166 +1,162 @@
-/*
- * Copyright (c) 2008. All rights reserved.
- */
-package ro.isdc.wro.model.resource.processor;
-
-import java.io.IOException;
-import java.io.Reader;
-import java.io.Writer;
-
-import junit.framework.Assert;
-
-import org.junit.Before;
-import org.junit.Test;
-import org.mockito.Mockito;
-
-import ro.isdc.wro.config.Context;
-import ro.isdc.wro.model.resource.Resource;
-import ro.isdc.wro.model.resource.processor.impl.css.CssUrlRewritingProcessor;
-import ro.isdc.wro.util.WroTestUtils;
-
-
-/**
- * Test for {@link CssUrlRewritingProcessor} class.
- * <p/>
- * TODO improve unit tests.
- *
- * @author Alex Objelean
- * @created Created on Nov 3, 2008
- */
-public class TestCssUrlRewritingProcessor {
-<<<<<<< HEAD
-  private ResourceProcessor processor;
-=======
-  private CssUrlRewritingProcessor processor;
->>>>>>> ad4db843
-
-  private static final String CSS_INPUT_NAME = "cssUrlRewriting.css";
-
-
-  @Before
-  public void init() {
-    Context.set(Context.standaloneContext());
-    processor = new CssUrlRewritingProcessor() {
-      @Override
-      protected String getUrlPrefix() {
-        return "[WRO-PREFIX]?id=";
-      }
-    };
-  }
-
-
-  /**
-   * When background url contains a dataUri, the rewriting should have no effect.
-   */
-  @Test
-  public void processResourceWithDataUriEncodedValue()
-    throws IOException {
-    final String resourceUri = "classpath:cssUrlRewriting-dataUri.css";
-    WroTestUtils.compareProcessedResourceContents(resourceUri, resourceUri, new ResourceProcessor() {
-      public void process(final Resource resource, final Reader reader, final Writer writer)
-        throws IOException {
-        processor.process(createMockResource(resourceUri), reader, writer);
-      }
-    });
-  }
-
-
-  /**
-   * Test a classpath css resource.
-   */
-  @Test
-  public void processClasspathResourceType()
-    throws IOException {
-    final String resourceUri = "classpath:" + CSS_INPUT_NAME;
-    WroTestUtils.compareProcessedResourceContents(resourceUri, "classpath:cssUrlRewriting-classpath-outcome.css",
-      new ResourceProcessor() {
-        public void process(final Resource resource, final Reader reader, final Writer writer)
-          throws IOException {
-          processor.process(createMockResource(resourceUri), reader, writer);
-        }
-      });
-  }
-
-
-  /**
-   * @param resourceUri the resource should return.
-   * @return mocked {@link Resource} object.
-   */
-  private Resource createMockResource(final String resourceUri) {
-    final Resource resource = Mockito.mock(Resource.class);
-    Mockito.when(resource.getUri()).thenReturn(resourceUri);
-    return resource;
-  }
-
-
-  /**
-   * Test a servletContext css resource.
-   */
-  @Test
-  public void processServletContextResourceType()
-    throws IOException {
-    WroTestUtils.compareProcessedResourceContents("classpath:" + CSS_INPUT_NAME,
-      "classpath:cssUrlRewriting-servletContext-outcome.css", new ResourceProcessor() {
-        public void process(final Resource resource, final Reader reader, final Writer writer)
-          throws IOException {
-          processor.process(createMockResource("/static/img/" + CSS_INPUT_NAME), reader, writer);
-        }
-      });
-  }
-
-
-  /**
-   * Test a servletContext css resource.
-   */
-  @Test
-  public void processServletContextResourceTypeWithAggregatedFolderSet()
-    throws IOException {
-    Context.get().setAggregatedFolderPath("wro/css");
-    WroTestUtils.compareProcessedResourceContents("classpath:" + CSS_INPUT_NAME,
-      "classpath:cssUrlRewriting-servletContext-aggregatedFolderSet-outcome.css", new ResourcePostProcessor() {
-        public void process(final Reader reader, final Writer writer)
-          throws IOException {
-          processor.process(createMockResource("/static/img/" + CSS_INPUT_NAME), reader, writer);
-        }
-      });
-  }
-
-
-  /**
-   * Test a resource which is located inside WEB-INF protected folder.
-   */
-  @Test
-  public void processWEBINFServletContextResourceType()
-    throws IOException {
-    WroTestUtils.compareProcessedResourceContents("classpath:" + CSS_INPUT_NAME,
-      "classpath:cssUrlRewriting-WEBINFservletContext-outcome.css", new ResourceProcessor() {
-        public void process(final Resource resource, final Reader reader, final Writer writer)
-          throws IOException {
-          processor.process(createMockResource("/WEB-INF/" + CSS_INPUT_NAME), reader, writer);
-        }
-      });
-  }
-
-
-  /**
-   * Test a url css resource.
-   */
-  @Test
-  public void processUrlResourceType()
-    throws IOException {
-    WroTestUtils.compareProcessedResourceContents("classpath:" + CSS_INPUT_NAME,
-      "classpath:cssUrlRewriting-url-outcome.css", new ResourceProcessor() {
-        public void process(final Resource resource, final Reader reader, final Writer writer)
-          throws IOException {
-          processor.process(createMockResource("http://www.site.com/static/css/" + CSS_INPUT_NAME), reader, writer);
-        }
-      });
-  }
-
-  @Test
-  public void checkUrlIsAllowed() throws Exception {
-    processClasspathResourceType();
-    Assert.assertFalse(processor.isUriAllowed("/WEB-INF/web.xml"));
-    Assert.assertTrue(processor.isUriAllowed("classpath:folder/img.gif"));
-  }
-}
+/*
+ * Copyright (c) 2008. All rights reserved.
+ */
+package ro.isdc.wro.model.resource.processor;
+
+import java.io.IOException;
+import java.io.Reader;
+import java.io.Writer;
+
+import junit.framework.Assert;
+
+import org.junit.Before;
+import org.junit.Test;
+import org.mockito.Mockito;
+
+import ro.isdc.wro.config.Context;
+import ro.isdc.wro.model.resource.Resource;
+import ro.isdc.wro.model.resource.processor.impl.css.CssUrlRewritingProcessor;
+import ro.isdc.wro.util.WroTestUtils;
+
+
+/**
+ * Test for {@link CssUrlRewritingProcessor} class.
+ * <p/>
+ * TODO improve unit tests.
+ *
+ * @author Alex Objelean
+ * @created Created on Nov 3, 2008
+ */
+public class TestCssUrlRewritingProcessor {
+  private CssUrlRewritingProcessor processor;
+
+  private static final String CSS_INPUT_NAME = "cssUrlRewriting.css";
+
+
+  @Before
+  public void init() {
+    Context.set(Context.standaloneContext());
+    processor = new CssUrlRewritingProcessor() {
+      @Override
+      protected String getUrlPrefix() {
+        return "[WRO-PREFIX]?id=";
+      }
+    };
+  }
+
+
+  /**
+   * When background url contains a dataUri, the rewriting should have no effect.
+   */
+  @Test
+  public void processResourceWithDataUriEncodedValue()
+    throws IOException {
+    final String resourceUri = "classpath:cssUrlRewriting-dataUri.css";
+    WroTestUtils.compareProcessedResourceContents(resourceUri, resourceUri, new ResourceProcessor() {
+      public void process(final Resource resource, final Reader reader, final Writer writer)
+        throws IOException {
+        processor.process(createMockResource(resourceUri), reader, writer);
+      }
+    });
+  }
+
+
+  /**
+   * Test a classpath css resource.
+   */
+  @Test
+  public void processClasspathResourceType()
+    throws IOException {
+    final String resourceUri = "classpath:" + CSS_INPUT_NAME;
+    WroTestUtils.compareProcessedResourceContents(resourceUri, "classpath:cssUrlRewriting-classpath-outcome.css",
+      new ResourceProcessor() {
+        public void process(final Resource resource, final Reader reader, final Writer writer)
+          throws IOException {
+          processor.process(createMockResource(resourceUri), reader, writer);
+        }
+      });
+  }
+
+
+  /**
+   * @param resourceUri the resource should return.
+   * @return mocked {@link Resource} object.
+   */
+  private Resource createMockResource(final String resourceUri) {
+    final Resource resource = Mockito.mock(Resource.class);
+    Mockito.when(resource.getUri()).thenReturn(resourceUri);
+    return resource;
+  }
+
+
+  /**
+   * Test a servletContext css resource.
+   */
+  @Test
+  public void processServletContextResourceType()
+    throws IOException {
+    WroTestUtils.compareProcessedResourceContents("classpath:" + CSS_INPUT_NAME,
+      "classpath:cssUrlRewriting-servletContext-outcome.css", new ResourceProcessor() {
+        public void process(final Resource resource, final Reader reader, final Writer writer)
+          throws IOException {
+          processor.process(createMockResource("/static/img/" + CSS_INPUT_NAME), reader, writer);
+        }
+      });
+  }
+
+
+  /**
+   * Test a servletContext css resource.
+   */
+  @Test
+  public void processServletContextResourceTypeWithAggregatedFolderSet()
+    throws IOException {
+    Context.get().setAggregatedFolderPath("wro/css");
+    WroTestUtils.compareProcessedResourceContents("classpath:" + CSS_INPUT_NAME,
+      "classpath:cssUrlRewriting-servletContext-aggregatedFolderSet-outcome.css", new ResourceProcessor() {
+        public void process(final Resource resource, final Reader reader, final Writer writer)
+          throws IOException {
+          processor.process(createMockResource("/static/img/" + CSS_INPUT_NAME), reader, writer);
+        }
+      });
+  }
+
+
+  /**
+   * Test a resource which is located inside WEB-INF protected folder.
+   */
+  @Test
+  public void processWEBINFServletContextResourceType()
+    throws IOException {
+    WroTestUtils.compareProcessedResourceContents("classpath:" + CSS_INPUT_NAME,
+      "classpath:cssUrlRewriting-WEBINFservletContext-outcome.css", new ResourceProcessor() {
+        public void process(final Resource resource, final Reader reader, final Writer writer)
+          throws IOException {
+          processor.process(createMockResource("/WEB-INF/" + CSS_INPUT_NAME), reader, writer);
+        }
+      });
+  }
+
+
+  /**
+   * Test a url css resource.
+   */
+  @Test
+  public void processUrlResourceType()
+    throws IOException {
+    WroTestUtils.compareProcessedResourceContents("classpath:" + CSS_INPUT_NAME,
+      "classpath:cssUrlRewriting-url-outcome.css", new ResourceProcessor() {
+        public void process(final Resource resource, final Reader reader, final Writer writer)
+          throws IOException {
+          processor.process(createMockResource("http://www.site.com/static/css/" + CSS_INPUT_NAME), reader, writer);
+        }
+      });
+  }
+
+  @Test
+  public void checkUrlIsAllowed() throws Exception {
+    processClasspathResourceType();
+    Assert.assertFalse(processor.isUriAllowed("/WEB-INF/web.xml"));
+    Assert.assertTrue(processor.isUriAllowed("classpath:folder/img.gif"));
+  }
+}