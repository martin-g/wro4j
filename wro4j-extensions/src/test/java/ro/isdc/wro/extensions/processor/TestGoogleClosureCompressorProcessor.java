/*
 * Copyright (c) 2010. All rights reserved.
 */
package ro.isdc.wro.extensions.processor;

import java.io.File;
import java.io.IOException;
import java.net.URL;

import org.junit.After;
import org.junit.Before;
import org.junit.Test;

import ro.isdc.wro.config.Context;
import ro.isdc.wro.extensions.processor.js.GoogleClosureCompressorProcessor;
<<<<<<< HEAD
import ro.isdc.wro.model.resource.processor.ResourceProcessor;
=======
import ro.isdc.wro.model.resource.processor.ResourcePreProcessor;
>>>>>>> f3df4c61
import ro.isdc.wro.util.WroTestUtils;

import com.google.javascript.jscomp.CompilationLevel;
import com.google.javascript.jscomp.CompilerOptions;


/**
 * Test google closure js processor.
 *
 * @author Alex Objelean
 * @created Created on Apr 18, 2010
 */
public class TestGoogleClosureCompressorProcessor {
  private GoogleClosureCompressorProcessor processor;
  @Before
  public void setUp() {
    processor = new GoogleClosureCompressorProcessor() {
      @Override
      protected CompilerOptions newCompilerOptions() {
        final CompilerOptions options = super.newCompilerOptions();
        // explicitly set this to null to make test pass also when running mvn test from command line.
        // the reason are some weird characters used in jquery-core
        options.setOutputCharset(null);
        return options;
      }
    };
    Context.set(Context.standaloneContext());
  }

  @After
  public void tearDown() {
    Context.unset();
  }

  @Test
  public void testWhiteSpaceOnly()
      throws IOException {
<<<<<<< HEAD
    final ResourceProcessor processor = new GoogleClosureCompressorProcessor(CompilationLevel.WHITESPACE_ONLY);
=======
    processor.setCompilationLevel(CompilationLevel.WHITESPACE_ONLY);
>>>>>>> f3df4c61
    final URL url = getClass().getResource("google");

    final File testFolder = new File(url.getFile(), "test");
    final File expectedFolder = new File(url.getFile(), "expectedWhitespaceOnly");
    WroTestUtils.compareFromDifferentFoldersByExtension(testFolder, expectedFolder, "js", (ResourcePreProcessor) processor);
  }

  @Test
  public void testSimpleOptimization()
      throws IOException {
<<<<<<< HEAD
    final ResourceProcessor processor = new GoogleClosureCompressorProcessor(CompilationLevel.SIMPLE_OPTIMIZATIONS);
=======
    processor.setCompilationLevel(CompilationLevel.SIMPLE_OPTIMIZATIONS);
>>>>>>> f3df4c61
    final URL url = getClass().getResource("google");

    final File testFolder = new File(url.getFile(), "test");
    final File expectedFolder = new File(url.getFile(), "expectedSimple");
    WroTestUtils.compareFromDifferentFoldersByExtension(testFolder, expectedFolder, "js", ( ResourcePreProcessor) processor);
  }

  @Test
  public void testAdvancedOptimization()
      throws IOException {
<<<<<<< HEAD
    final ResourceProcessor processor = new GoogleClosureCompressorProcessor(
        CompilationLevel.ADVANCED_OPTIMIZATIONS);
=======
    processor.setCompilationLevel(CompilationLevel.ADVANCED_OPTIMIZATIONS);
>>>>>>> f3df4c61
    final URL url = getClass().getResource("google");

    final File testFolder = new File(url.getFile(), "test");
    final File expectedFolder = new File(url.getFile(), "expectedAdvanced");
    WroTestUtils.compareFromDifferentFoldersByExtension(testFolder, expectedFolder, "js",
      (ResourcePreProcessor)processor);
  }
}<|MERGE_RESOLUTION|>--- conflicted
+++ resolved
@@ -13,11 +13,8 @@
 
 import ro.isdc.wro.config.Context;
 import ro.isdc.wro.extensions.processor.js.GoogleClosureCompressorProcessor;
-<<<<<<< HEAD
+import ro.isdc.wro.model.resource.processor.ResourcePostProcessor;
 import ro.isdc.wro.model.resource.processor.ResourceProcessor;
-=======
-import ro.isdc.wro.model.resource.processor.ResourcePreProcessor;
->>>>>>> f3df4c61
 import ro.isdc.wro.util.WroTestUtils;
 
 import com.google.javascript.jscomp.CompilationLevel;
@@ -55,11 +52,7 @@
   @Test
   public void testWhiteSpaceOnly()
       throws IOException {
-<<<<<<< HEAD
-    final ResourceProcessor processor = new GoogleClosureCompressorProcessor(CompilationLevel.WHITESPACE_ONLY);
-=======
     processor.setCompilationLevel(CompilationLevel.WHITESPACE_ONLY);
->>>>>>> f3df4c61
     final URL url = getClass().getResource("google");
 
     final File testFolder = new File(url.getFile(), "test");
@@ -70,11 +63,7 @@
   @Test
   public void testSimpleOptimization()
       throws IOException {
-<<<<<<< HEAD
-    final ResourceProcessor processor = new GoogleClosureCompressorProcessor(CompilationLevel.SIMPLE_OPTIMIZATIONS);
-=======
     processor.setCompilationLevel(CompilationLevel.SIMPLE_OPTIMIZATIONS);
->>>>>>> f3df4c61
     final URL url = getClass().getResource("google");
 
     final File testFolder = new File(url.getFile(), "test");
@@ -85,12 +74,7 @@
   @Test
   public void testAdvancedOptimization()
       throws IOException {
-<<<<<<< HEAD
-    final ResourceProcessor processor = new GoogleClosureCompressorProcessor(
-        CompilationLevel.ADVANCED_OPTIMIZATIONS);
-=======
     processor.setCompilationLevel(CompilationLevel.ADVANCED_OPTIMIZATIONS);
->>>>>>> f3df4c61
     final URL url = getClass().getResource("google");
 
     final File testFolder = new File(url.getFile(), "test");
