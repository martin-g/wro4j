--- conflicted
+++ resolved
@@ -1,65 +1,61 @@
-<?xml version="1.0" encoding="UTF-8"?>
-<project xmlns="http://maven.apache.org/POM/4.0.0" xmlns:xsi="http://www.w3.org/2001/XMLSchema-instance"
-	xsi:schemaLocation="http://maven.apache.org/POM/4.0.0 http://maven.apache.org/maven-v4_0_0.xsd">
-
-	<modelVersion>4.0.0</modelVersion>
-	<groupId>ro.isdc.wro4j</groupId>
-	<artifactId>wro4j-extensions</artifactId>
-	<packaging>jar</packaging>
-	<name>Web Resource Optimizer Extensions</name>
-
-	<parent>
-		<groupId>ro.isdc.wro4j</groupId>
-		<artifactId>wro4j-parent</artifactId>
-<<<<<<< HEAD
-		<version>1.2.4</version>
-=======
-		<version>1.2.5-SNAPSHOT</version>
->>>>>>> 85e18800
-	</parent>
-
-	<dependencies>
-		<!-- Project Dependencies -->
-		<dependency>
-			<groupId>ro.isdc.wro4j</groupId>
-			<artifactId>wro4j-core</artifactId>
-		</dependency>
-		<dependency>
-			<groupId>ro.isdc.wro4j</groupId>
-			<artifactId>wro4j-test-utils</artifactId>
-		</dependency>
-
-		<dependency>
-			<groupId>javax.servlet</groupId>
-			<artifactId>servlet-api</artifactId>
-		</dependency>
-		<!-- Other Dependencies -->
-		<dependency>
-			<groupId>com.yahoo.platform.yui</groupId>
-			<artifactId>yuicompressor</artifactId>
-		</dependency>
-		<dependency>
-			<groupId>com.google</groupId>
-			<artifactId>closure</artifactId>
-			<version>0.1</version>
-			<scope>system</scope>
-			<systemPath>${basedir}/src/main/resources/compiler.jar</systemPath>
-		</dependency>
-		<!--
-			<dependency> <groupId>org.dojotoolkit</groupId>
-			<artifactId>custom_rhino</artifactId> </dependency>
-		-->
-		<dependency>
-			<groupId>commons-lang</groupId>
-			<artifactId>commons-lang</artifactId>
-		</dependency>
-		<dependency>
-			<groupId>commons-io</groupId>
-			<artifactId>commons-io</artifactId>
-		</dependency>
-		<dependency>
-			<groupId>org.springframework</groupId>
-			<artifactId>spring</artifactId>
-		</dependency>
-	</dependencies>
+<?xml version="1.0" encoding="UTF-8"?>
+<project xmlns="http://maven.apache.org/POM/4.0.0" xmlns:xsi="http://www.w3.org/2001/XMLSchema-instance"
+	xsi:schemaLocation="http://maven.apache.org/POM/4.0.0 http://maven.apache.org/maven-v4_0_0.xsd">
+
+	<modelVersion>4.0.0</modelVersion>
+	<groupId>ro.isdc.wro4j</groupId>
+	<artifactId>wro4j-extensions</artifactId>
+	<packaging>jar</packaging>
+	<name>Web Resource Optimizer Extensions</name>
+
+	<parent>
+		<groupId>ro.isdc.wro4j</groupId>
+		<artifactId>wro4j-parent</artifactId>
+		<version>1.2.5-SNAPSHOT</version>
+	</parent>
+
+	<dependencies>
+		<!-- Project Dependencies -->
+		<dependency>
+			<groupId>ro.isdc.wro4j</groupId>
+			<artifactId>wro4j-core</artifactId>
+		</dependency>
+		<dependency>
+			<groupId>ro.isdc.wro4j</groupId>
+			<artifactId>wro4j-test-utils</artifactId>
+		</dependency>
+
+		<dependency>
+			<groupId>javax.servlet</groupId>
+			<artifactId>servlet-api</artifactId>
+		</dependency>
+		<!-- Other Dependencies -->
+		<dependency>
+			<groupId>com.yahoo.platform.yui</groupId>
+			<artifactId>yuicompressor</artifactId>
+		</dependency>
+		<dependency>
+			<groupId>com.google</groupId>
+			<artifactId>closure</artifactId>
+			<version>0.1</version>
+			<scope>system</scope>
+			<systemPath>${basedir}/src/main/resources/compiler.jar</systemPath>
+		</dependency>
+		<!--
+			<dependency> <groupId>org.dojotoolkit</groupId>
+			<artifactId>custom_rhino</artifactId> </dependency>
+		-->
+		<dependency>
+			<groupId>commons-lang</groupId>
+			<artifactId>commons-lang</artifactId>
+		</dependency>
+		<dependency>
+			<groupId>commons-io</groupId>
+			<artifactId>commons-io</artifactId>
+		</dependency>
+		<dependency>
+			<groupId>org.springframework</groupId>
+			<artifactId>spring</artifactId>
+		</dependency>
+	</dependencies>
 </project>