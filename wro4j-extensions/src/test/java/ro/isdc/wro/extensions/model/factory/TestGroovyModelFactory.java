--- conflicted
+++ resolved
@@ -57,15 +57,9 @@
   public void createValidModel() {
     factory = new GroovyModelFactory() {
       @Override
-<<<<<<< HEAD
       protected ResourceLocator getModelResourceLocator() {
-        return new UrlResourceLocator(TestGroovyModelFactory.class.getResource("Wro.groovy"));
+        return new UrlResourceLocator(TestGroovyModelFactory.class.getResource("wro.groovy"));
       }
-=======
-      protected InputStream getModelResourceAsStream() throws IOException {
-        return TestGroovyModelFactory.class.getResourceAsStream("wro.groovy");
-      };
->>>>>>> 504d1cfd
     };
     final WroModel model = factory.create();
     Assert.assertNotNull(model);
