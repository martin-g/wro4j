--- conflicted
+++ resolved
@@ -17,6 +17,7 @@
 
 import junit.framework.Assert;
 
+import org.apache.commons.io.IOUtils;
 import org.junit.After;
 import org.junit.Before;
 import org.junit.Ignore;
@@ -50,13 +51,8 @@
  * @author Alex Objelean
  * @created Created on Nov 3, 2008
  */
-<<<<<<< HEAD
 public class TestWroManager {
-=======
-public class TestWroManager
-    extends AbstractWroTest {
   private static final Logger LOG = LoggerFactory.getLogger(TestWroManager.class);
->>>>>>> 7f32f5e5
   private WroManager manager;
 
   @Before
@@ -155,13 +151,9 @@
         WroTestUtils.getInputStream(expectedResourceUri));
     final InputStream actualInputStream = new BufferedInputStream(new ByteArrayInputStream(out.toByteArray()));
     expectedInputStream.reset();
-<<<<<<< HEAD
     WroTestUtils.compare(expectedInputStream, actualInputStream);
-=======
-    WroTestUtils.compare(IOUtils.toString(expectedInputStream, encoding), IOUtils.toString(actualInputStream, encoding));
     expectedInputStream.close();
     actualInputStream.close();
->>>>>>> 7f32f5e5
   }
 
   @Test
@@ -171,11 +163,6 @@
     final HttpServletResponse response = Mockito.mock(HttpServletResponse.class, Mockito.RETURNS_DEEP_STUBS);
     Mockito.when(request.getRequestURI()).thenReturn("/app/g1.css");
 
-<<<<<<< HEAD
-    Context.set(Context.webContext(request, Mockito.mock(HttpServletResponse.class, Mockito.RETURNS_DEEP_STUBS),
-        Mockito.mock(FilterConfig.class)));
-
-=======
     //Test also that ETag header value contains quotes
     Mockito.doAnswer(new Answer<Void>() {
       public Void answer(final InvocationOnMock invocation)
@@ -191,7 +178,7 @@
     }).when(response).setHeader(Mockito.anyString(), Mockito.anyString());
 
     Context.set(Context.webContext(request, response, Mockito.mock(FilterConfig.class)));
->>>>>>> 7f32f5e5
+
     manager.process();
 
   }
