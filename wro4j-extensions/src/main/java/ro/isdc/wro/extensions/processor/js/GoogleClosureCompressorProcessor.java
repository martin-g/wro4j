--- conflicted
+++ resolved
@@ -1,151 +1,148 @@
-/**
- * Copyright@2010 Alex Objelean
- */
-package ro.isdc.wro.extensions.processor.js;
-
-import java.io.ByteArrayInputStream;
-import java.io.IOException;
-import java.io.Reader;
-import java.io.Writer;
-import java.util.logging.Level;
-
-import org.apache.commons.io.IOUtils;
-import org.apache.commons.lang.Validate;
-import org.slf4j.Logger;
-import org.slf4j.LoggerFactory;
-
-import ro.isdc.wro.config.Context;
-import ro.isdc.wro.model.group.processor.Minimize;
-import ro.isdc.wro.model.resource.Resource;
-import ro.isdc.wro.model.resource.ResourceType;
-import ro.isdc.wro.model.resource.SupportedResourceType;
-import ro.isdc.wro.model.resource.processor.ResourceProcessor;
-
-import com.google.javascript.jscomp.CheckLevel;
-import com.google.javascript.jscomp.CompilationLevel;
-import com.google.javascript.jscomp.Compiler;
-import com.google.javascript.jscomp.CompilerOptions;
-import com.google.javascript.jscomp.DefaultCodingConvention;
-import com.google.javascript.jscomp.DiagnosticGroups;
-import com.google.javascript.jscomp.JSSourceFile;
-import com.google.javascript.jscomp.Result;
-
-
-/**
- * Uses Google closure compiler for js minimization.
- *
- * @see http://blog.bolinfest.com/2009/11/calling-closure-compiler-from-java.html
- * @author Alex Objelean
- */
-@Minimize
-@SupportedResourceType(ResourceType.JS)
-public class GoogleClosureCompressorProcessor
-  implements ResourceProcessor {
-  private static final Logger LOG = LoggerFactory.getLogger(GoogleClosureCompressorProcessor.class);
-  public static final String ALIAS_SIMPLE = "googleClosureSimple";
-  public static final String ALIAS_ADVANCED = "googleClosureAdvanced";
-  /**
-   * {@link CompilationLevel} to use for compression.
-   */
-  private CompilationLevel compilationLevel;
-  private CompilerOptions compilerOptions;
-
-  /**
-   * Uses google closure compiler with default compilation level: {@link CompilationLevel#SIMPLE_OPTIMIZATIONS}
-   */
-  public GoogleClosureCompressorProcessor() {
-    compilationLevel = CompilationLevel.SIMPLE_OPTIMIZATIONS;
-  }
-
-
-  /**
-   * Uses google closure compiler with specified compilation level.
-   *
-   * @param compilationLevel not null {@link CompilationLevel} enum.
-   */
-  public GoogleClosureCompressorProcessor(final CompilationLevel compilationLevel) {
-    Validate.notNull(compilationLevel);
-    this.compilationLevel = compilationLevel;
-  }
-
-  /**
-   * {@inheritDoc}
-   */
-  public void process(final Resource resource, final Reader reader, final Writer writer)
-    throws IOException {
-    final String content = IOUtils.toString(reader);
-    try {
-      Compiler.setLoggingLevel(Level.SEVERE);
-      final Compiler compiler = new Compiler();
-      if (compilerOptions == null) {
-        compilerOptions = newCompilerOptions();
-      }
-      compilationLevel.setOptionsForCompilationLevel(compilerOptions);
-      //This is important in order to avoid INTERNAL_ERROR (@see https://groups.google.com/forum/#!topic/closure-compiler-discuss/TDPtHU503Xk}
-      compilerOptions.foldConstants = false;
-      //make it play nice with GAE
-      compiler.disableThreads();
-      compiler.initOptions(compilerOptions);
-
-      final JSSourceFile extern = JSSourceFile.fromCode("externs.js", "");
-      final String fileName = resource == null ? "wro4j-processed-file.js" : resource.getUri();
-      final JSSourceFile input = JSSourceFile.fromInputStream(fileName,
-        new ByteArrayInputStream(content.getBytes(Context.get().getConfig().getEncoding())));
-      final Result result = compiler.compile(extern, input, compilerOptions);
-      if (result.success) {
-        writer.write(compiler.toSource());
-      } else {
-        writer.write(content);
-      }
-    } finally {
-      LOG.debug("finally");
-      reader.close();
-      writer.close();
-    }
-  }
-<<<<<<< HEAD
-=======
-
-  /**
-   * @param compilerOptions the compilerOptions to set
-   */
-  public GoogleClosureCompressorProcessor setCompilerOptions(final CompilerOptions compilerOptions) {
-    this.compilerOptions = compilerOptions;
-    return this;
-  }
-
-  /**
-   * @param compilationLevel the compilationLevel to set
-   */
-  public GoogleClosureCompressorProcessor setCompilationLevel(final CompilationLevel compilationLevel) {
-    this.compilationLevel = compilationLevel;
-    return this;
-  }
-
-  /**
-   * @return default {@link CompilerOptions} object to be used by compressor.
-   */
-  protected CompilerOptions newCompilerOptions() {
-    final CompilerOptions options = new CompilerOptions();
-    /**
-     * According to John Lenz from the Closure Compiler project, if you are using the Compiler API directly, you
-     * should specify a CodingConvention. {@link http://code.google.com/p/wro4j/issues/detail?id=155}
-     */
-    options.setCodingConvention(new DefaultCodingConvention());
-    //use the wro4j encoding by default
-    options.setOutputCharset(Context.get().getConfig().getEncoding());
-    //set it to warning, otherwise compiler will fail
-    options.setWarningLevel(DiagnosticGroups.CHECK_VARIABLES,
-      CheckLevel.WARNING);
-    return options;
-  }
-
-  /**
-   * {@inheritDoc}
-   */
-  public void process(final Reader reader, final Writer writer)
-    throws IOException {
-    process(null, reader, writer);
-  }
->>>>>>> c07b1d01
-}
+/**
+ * Copyright@2010 Alex Objelean
+ */
+package ro.isdc.wro.extensions.processor.js;
+
+import java.io.ByteArrayInputStream;
+import java.io.IOException;
+import java.io.Reader;
+import java.io.Writer;
+import java.util.logging.Level;
+
+import org.apache.commons.io.IOUtils;
+import org.apache.commons.lang.Validate;
+import org.slf4j.Logger;
+import org.slf4j.LoggerFactory;
+
+import ro.isdc.wro.config.Context;
+import ro.isdc.wro.model.group.processor.Minimize;
+import ro.isdc.wro.model.resource.Resource;
+import ro.isdc.wro.model.resource.ResourceType;
+import ro.isdc.wro.model.resource.SupportedResourceType;
+import ro.isdc.wro.model.resource.processor.ResourceProcessor;
+
+import com.google.javascript.jscomp.CheckLevel;
+import com.google.javascript.jscomp.CompilationLevel;
+import com.google.javascript.jscomp.Compiler;
+import com.google.javascript.jscomp.CompilerOptions;
+import com.google.javascript.jscomp.DefaultCodingConvention;
+import com.google.javascript.jscomp.DiagnosticGroups;
+import com.google.javascript.jscomp.JSSourceFile;
+import com.google.javascript.jscomp.Result;
+
+
+/**
+ * Uses Google closure compiler for js minimization.
+ *
+ * @see http://blog.bolinfest.com/2009/11/calling-closure-compiler-from-java.html
+ * @author Alex Objelean
+ */
+@Minimize
+@SupportedResourceType(ResourceType.JS)
+public class GoogleClosureCompressorProcessor
+  implements ResourceProcessor {
+  private static final Logger LOG = LoggerFactory.getLogger(GoogleClosureCompressorProcessor.class);
+  public static final String ALIAS_SIMPLE = "googleClosureSimple";
+  public static final String ALIAS_ADVANCED = "googleClosureAdvanced";
+  /**
+   * {@link CompilationLevel} to use for compression.
+   */
+  private CompilationLevel compilationLevel;
+  private CompilerOptions compilerOptions;
+
+  /**
+   * Uses google closure compiler with default compilation level: {@link CompilationLevel#SIMPLE_OPTIMIZATIONS}
+   */
+  public GoogleClosureCompressorProcessor() {
+    compilationLevel = CompilationLevel.SIMPLE_OPTIMIZATIONS;
+  }
+
+
+  /**
+   * Uses google closure compiler with specified compilation level.
+   *
+   * @param compilationLevel not null {@link CompilationLevel} enum.
+   */
+  public GoogleClosureCompressorProcessor(final CompilationLevel compilationLevel) {
+    Validate.notNull(compilationLevel);
+    this.compilationLevel = compilationLevel;
+  }
+
+  /**
+   * {@inheritDoc}
+   */
+  public void process(final Resource resource, final Reader reader, final Writer writer)
+    throws IOException {
+    final String content = IOUtils.toString(reader);
+    try {
+      Compiler.setLoggingLevel(Level.SEVERE);
+      final Compiler compiler = new Compiler();
+      if (compilerOptions == null) {
+        compilerOptions = newCompilerOptions();
+      }
+      compilationLevel.setOptionsForCompilationLevel(compilerOptions);
+      //This is important in order to avoid INTERNAL_ERROR (@see https://groups.google.com/forum/#!topic/closure-compiler-discuss/TDPtHU503Xk}
+      compilerOptions.foldConstants = false;
+      //make it play nice with GAE
+      compiler.disableThreads();
+      compiler.initOptions(compilerOptions);
+
+      final JSSourceFile extern = JSSourceFile.fromCode("externs.js", "");
+      final String fileName = resource == null ? "wro4j-processed-file.js" : resource.getUri();
+      final JSSourceFile input = JSSourceFile.fromInputStream(fileName,
+        new ByteArrayInputStream(content.getBytes(Context.get().getConfig().getEncoding())));
+      final Result result = compiler.compile(extern, input, compilerOptions);
+      if (result.success) {
+        writer.write(compiler.toSource());
+      } else {
+        writer.write(content);
+      }
+    } finally {
+      LOG.debug("finally");
+      reader.close();
+      writer.close();
+    }
+  }
+
+  /**
+   * @param compilerOptions the compilerOptions to set
+   */
+  public GoogleClosureCompressorProcessor setCompilerOptions(final CompilerOptions compilerOptions) {
+    this.compilerOptions = compilerOptions;
+    return this;
+  }
+
+  /**
+   * @param compilationLevel the compilationLevel to set
+   */
+  public GoogleClosureCompressorProcessor setCompilationLevel(final CompilationLevel compilationLevel) {
+    this.compilationLevel = compilationLevel;
+    return this;
+  }
+
+  /**
+   * @return default {@link CompilerOptions} object to be used by compressor.
+   */
+  protected CompilerOptions newCompilerOptions() {
+    final CompilerOptions options = new CompilerOptions();
+    /**
+     * According to John Lenz from the Closure Compiler project, if you are using the Compiler API directly, you
+     * should specify a CodingConvention. {@link http://code.google.com/p/wro4j/issues/detail?id=155}
+     */
+    options.setCodingConvention(new DefaultCodingConvention());
+    //use the wro4j encoding by default
+    options.setOutputCharset(Context.get().getConfig().getEncoding());
+    //set it to warning, otherwise compiler will fail
+    options.setWarningLevel(DiagnosticGroups.CHECK_VARIABLES,
+      CheckLevel.WARNING);
+    return options;
+  }
+
+  /**
+   * {@inheritDoc}
+   */
+  public void process(final Reader reader, final Writer writer)
+    throws IOException {
+    process(null, reader, writer);
+  }
+}