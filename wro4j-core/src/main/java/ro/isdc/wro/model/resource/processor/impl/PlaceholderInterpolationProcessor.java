/**
 * Copyright wro4j@2011
 */
package ro.isdc.wro.model.resource.processor.impl;

import java.io.IOException;
import java.io.Reader;
import java.io.Writer;
import java.util.Properties;
import java.util.regex.Matcher;
import java.util.regex.Pattern;

import org.apache.commons.io.IOUtils;
import org.apache.commons.lang.StringUtils;
import org.slf4j.Logger;
import org.slf4j.LoggerFactory;

import ro.isdc.wro.WroRuntimeException;
import ro.isdc.wro.model.resource.Resource;
<<<<<<< HEAD
import ro.isdc.wro.model.resource.processor.ResourceProcessor;
=======
import ro.isdc.wro.model.resource.processor.ResourcePostProcessor;
import ro.isdc.wro.model.resource.processor.ResourcePreProcessor;
import ro.isdc.wro.util.ObjectFactory;
>>>>>>> ecf89798


/**
 * A processor which parse a resource and search for placeholders of this type: <code>${}</code> and replace them with
 * the values found in a map provided the by client.
 *
 * @author Alex Objelean
 * @since 1.3.8
 * @created 15 Jun 2011
 */
public class PlaceholderInterpolationProcessor
  implements ResourceProcessor {
  private static final Logger LOG = LoggerFactory.getLogger(PlaceholderInterpolationProcessor.class);

  /** The url pattern */
  private static final Pattern PATTERN_PLACEHOLDER = Pattern.compile("(?ims)\\$\\{((.*?))}");
  private static final Properties EMPTY_PROPERTIES = new Properties();

  /**
   * Factory used to build Properties object containing values of the variables to substitute.
   */
  private ObjectFactory<Properties> propertiesFactory;

  /**
   * If false, when a variable is not defined, a runtime exception will be thrown. Default value is true - meaning that
   * missing variables will be replaced with empty value.
   */
  private boolean ignoreMissingVariables = true;

  /**
   * {@inheritDoc}
   */
  public void process(final Resource resource, final Reader reader, final Writer writer)
    throws IOException {
    final String content = IOUtils.toString(reader);
    final Matcher matcher = PATTERN_PLACEHOLDER.matcher(content);
    final StringBuffer sb = new StringBuffer();

    Properties properties = null;
    if (propertiesFactory != null) {
      properties = propertiesFactory.create();
    }
    //be sure that properties will never be null;
    if (properties == null) {
      properties = EMPTY_PROPERTIES;
    }
    while (matcher.find()) {
      final String variableName = matcher.group(1);
      LOG.debug("found placeholder: {}", variableName);
      matcher.appendReplacement(sb, replaceVariable(properties, variableName));
    }
    matcher.appendTail(sb);
    writer.write(sb.toString());
  }


  /**
   * @param variableName
   * @return
   */
  private String replaceVariable(final Properties properties, final String variableName) {
    final String variableValue = properties.getProperty(variableName);
    if (!ignoreMissingVariables && variableValue == null) {
      throw new WroRuntimeException("No value defind for variable called: [" + variableName + "]");
    }

    final String result = variableValue == null ? StringUtils.EMPTY : variableValue;
    LOG.debug("replacing: [{}] with [{}]", variableName, result);
    return result;
  }


  /**
   * @param ignoreMissingVariables the ignoreMissingVariables to set
   */
  public PlaceholderInterpolationProcessor setIgnoreMissingVariables(final boolean ignoreMissingVariables) {
    this.ignoreMissingVariables = ignoreMissingVariables;
    return this;
  }


  /**
   * @param propertiesFactory the propertiesFactory to set
   */
  public PlaceholderInterpolationProcessor setPropertiesFactory(final ObjectFactory<Properties> propertiesFactory) {
    this.propertiesFactory = propertiesFactory;
    return this;
  }
}
<|MERGE_RESOLUTION|>--- conflicted
+++ resolved
@@ -1,115 +1,119 @@
-/**
- * Copyright wro4j@2011
- */
-package ro.isdc.wro.model.resource.processor.impl;
-
-import java.io.IOException;
-import java.io.Reader;
-import java.io.Writer;
-import java.util.Properties;
-import java.util.regex.Matcher;
-import java.util.regex.Pattern;
-
-import org.apache.commons.io.IOUtils;
-import org.apache.commons.lang.StringUtils;
-import org.slf4j.Logger;
-import org.slf4j.LoggerFactory;
-
-import ro.isdc.wro.WroRuntimeException;
-import ro.isdc.wro.model.resource.Resource;
-<<<<<<< HEAD
-import ro.isdc.wro.model.resource.processor.ResourceProcessor;
-=======
-import ro.isdc.wro.model.resource.processor.ResourcePostProcessor;
-import ro.isdc.wro.model.resource.processor.ResourcePreProcessor;
-import ro.isdc.wro.util.ObjectFactory;
->>>>>>> ecf89798
-
-
-/**
- * A processor which parse a resource and search for placeholders of this type: <code>${}</code> and replace them with
- * the values found in a map provided the by client.
- *
- * @author Alex Objelean
- * @since 1.3.8
- * @created 15 Jun 2011
- */
-public class PlaceholderInterpolationProcessor
-  implements ResourceProcessor {
-  private static final Logger LOG = LoggerFactory.getLogger(PlaceholderInterpolationProcessor.class);
-
-  /** The url pattern */
-  private static final Pattern PATTERN_PLACEHOLDER = Pattern.compile("(?ims)\\$\\{((.*?))}");
-  private static final Properties EMPTY_PROPERTIES = new Properties();
-
-  /**
-   * Factory used to build Properties object containing values of the variables to substitute.
-   */
-  private ObjectFactory<Properties> propertiesFactory;
-
-  /**
-   * If false, when a variable is not defined, a runtime exception will be thrown. Default value is true - meaning that
-   * missing variables will be replaced with empty value.
-   */
-  private boolean ignoreMissingVariables = true;
-
-  /**
-   * {@inheritDoc}
-   */
-  public void process(final Resource resource, final Reader reader, final Writer writer)
-    throws IOException {
-    final String content = IOUtils.toString(reader);
-    final Matcher matcher = PATTERN_PLACEHOLDER.matcher(content);
-    final StringBuffer sb = new StringBuffer();
-
-    Properties properties = null;
-    if (propertiesFactory != null) {
-      properties = propertiesFactory.create();
-    }
-    //be sure that properties will never be null;
-    if (properties == null) {
-      properties = EMPTY_PROPERTIES;
-    }
-    while (matcher.find()) {
-      final String variableName = matcher.group(1);
-      LOG.debug("found placeholder: {}", variableName);
-      matcher.appendReplacement(sb, replaceVariable(properties, variableName));
-    }
-    matcher.appendTail(sb);
-    writer.write(sb.toString());
-  }
-
-
-  /**
-   * @param variableName
-   * @return
-   */
-  private String replaceVariable(final Properties properties, final String variableName) {
-    final String variableValue = properties.getProperty(variableName);
-    if (!ignoreMissingVariables && variableValue == null) {
-      throw new WroRuntimeException("No value defind for variable called: [" + variableName + "]");
-    }
-
-    final String result = variableValue == null ? StringUtils.EMPTY : variableValue;
-    LOG.debug("replacing: [{}] with [{}]", variableName, result);
-    return result;
-  }
-
-
-  /**
-   * @param ignoreMissingVariables the ignoreMissingVariables to set
-   */
-  public PlaceholderInterpolationProcessor setIgnoreMissingVariables(final boolean ignoreMissingVariables) {
-    this.ignoreMissingVariables = ignoreMissingVariables;
-    return this;
-  }
-
-
-  /**
-   * @param propertiesFactory the propertiesFactory to set
-   */
-  public PlaceholderInterpolationProcessor setPropertiesFactory(final ObjectFactory<Properties> propertiesFactory) {
-    this.propertiesFactory = propertiesFactory;
-    return this;
-  }
-}
+/**
+ * Copyright wro4j@2011
+ */
+package ro.isdc.wro.model.resource.processor.impl;
+
+import java.io.IOException;
+import java.io.Reader;
+import java.io.Writer;
+import java.util.Properties;
+import java.util.regex.Matcher;
+import java.util.regex.Pattern;
+
+import org.apache.commons.io.IOUtils;
+import org.apache.commons.lang.StringUtils;
+import org.slf4j.Logger;
+import org.slf4j.LoggerFactory;
+
+import ro.isdc.wro.WroRuntimeException;
+import ro.isdc.wro.model.resource.Resource;
+import ro.isdc.wro.model.resource.processor.ResourceProcessor;
+import ro.isdc.wro.util.ObjectFactory;
+
+
+/**
+ * A processor which parse a resource and search for placeholders of this type: <code>${}</code> and replace them with
+ * the values found in a map provided the by client.
+ *
+ * @author Alex Objelean
+ * @since 1.3.8
+ * @created 15 Jun 2011
+ */
+public class PlaceholderInterpolationProcessor
+  implements ResourceProcessor {
+  private static final Logger LOG = LoggerFactory.getLogger(PlaceholderInterpolationProcessor.class);
+
+  /** The url pattern */
+  private static final Pattern PATTERN_PLACEHOLDER = Pattern.compile("(?ims)\\$\\{((.*?))}");
+  private static final Properties EMPTY_PROPERTIES = new Properties();
+
+  /**
+   * Factory used to build Properties object containing values of the variables to substitute.
+   */
+  private ObjectFactory<Properties> propertiesFactory;
+
+  /**
+   * If false, when a variable is not defined, a runtime exception will be thrown. Default value is true - meaning that
+   * missing variables will be replaced with empty value.
+   */
+  private boolean ignoreMissingVariables = true;
+
+  /**
+   * {@inheritDoc}
+   */
+  public void process(final Reader reader, final Writer writer)
+    throws IOException {
+    process(null, reader, writer);
+  }
+
+
+  /**
+   * {@inheritDoc}
+   */
+  public void process(final Resource resource, final Reader reader, final Writer writer)
+    throws IOException {
+    final String content = IOUtils.toString(reader);
+    final Matcher matcher = PATTERN_PLACEHOLDER.matcher(content);
+    final StringBuffer sb = new StringBuffer();
+
+    Properties properties = null;
+    if (propertiesFactory != null) {
+      properties = propertiesFactory.create();
+    }
+    //be sure that properties will never be null;
+    if (properties == null) {
+      properties = EMPTY_PROPERTIES;
+    }
+    while (matcher.find()) {
+      final String variableName = matcher.group(1);
+      LOG.debug("found placeholder: {}", variableName);
+      matcher.appendReplacement(sb, replaceVariable(properties, variableName));
+    }
+    matcher.appendTail(sb);
+    writer.write(sb.toString());
+  }
+
+
+  /**
+   * @param variableName
+   * @return
+   */
+  private String replaceVariable(final Properties properties, final String variableName) {
+    final String variableValue = properties.getProperty(variableName);
+    if (!ignoreMissingVariables && variableValue == null) {
+      throw new WroRuntimeException("No value defind for variable called: [" + variableName + "]");
+    }
+
+    final String result = variableValue == null ? StringUtils.EMPTY : variableValue;
+    LOG.debug("replacing: [{}] with [{}]", variableName, result);
+    return result;
+  }
+
+
+  /**
+   * @param ignoreMissingVariables the ignoreMissingVariables to set
+   */
+  public PlaceholderInterpolationProcessor setIgnoreMissingVariables(final boolean ignoreMissingVariables) {
+    this.ignoreMissingVariables = ignoreMissingVariables;
+    return this;
+  }
+
+
+  /**
+   * @param propertiesFactory the propertiesFactory to set
+   */
+  public PlaceholderInterpolationProcessor setPropertiesFactory(final ObjectFactory<Properties> propertiesFactory) {
+    this.propertiesFactory = propertiesFactory;
+    return this;
+  }
+}