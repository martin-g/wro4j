/*
 * Copyright (c) 2008. All rights reserved.
 */
package ro.isdc.wro.manager.factory;

import java.beans.PropertyChangeListener;

import javax.servlet.ServletContext;

import ro.isdc.wro.cache.CacheEntry;
import ro.isdc.wro.cache.CacheStrategy;
import ro.isdc.wro.cache.ContentHashEntry;
import ro.isdc.wro.cache.impl.MapCacheStrategy;
import ro.isdc.wro.config.Context;
import ro.isdc.wro.config.WroConfigurationChangeListener;
import ro.isdc.wro.manager.CacheChangeCallbackAware;
import ro.isdc.wro.manager.WroManager;
import ro.isdc.wro.manager.WroManagerFactory;
import ro.isdc.wro.model.WroModel;
import ro.isdc.wro.model.factory.FallbackAwareWroModelFactory;
import ro.isdc.wro.model.factory.ScheduledWroModelFactory;
import ro.isdc.wro.model.factory.ServletContextAwareXmlModelFactory;
import ro.isdc.wro.model.factory.WroModelFactory;
import ro.isdc.wro.model.group.DefaultGroupExtractor;
import ro.isdc.wro.model.group.GroupExtractor;
import ro.isdc.wro.model.group.processor.Injector;
import ro.isdc.wro.model.resource.factory.SimpleUriLocatorFactory;
import ro.isdc.wro.model.resource.factory.UriLocatorFactory;
import ro.isdc.wro.model.resource.processor.ProcessorsFactory;
import ro.isdc.wro.model.resource.processor.SimpleProcessorsFactory;
import ro.isdc.wro.model.resource.util.HashBuilder;
import ro.isdc.wro.model.resource.util.MD5HashBuilder;


/**
 * A simple implementation of {@link WroManagerFactory} which doesn't define any processors or uriLocators.
 *
 * @author Alex Objelean
 * @created Created on Dec 30, 2009
 */
public abstract class BaseWroManagerFactory
  implements WroManagerFactory, WroConfigurationChangeListener, CacheChangeCallbackAware {
  /**
   * Manager instance. Using volatile keyword fix the problem with double-checked locking in JDK 1.5.
   */
  protected volatile WroManager manager;
  /**
   * A callback to be notified about the cache change.
   */
  private PropertyChangeListener cacheChangeCallback;
  /**
   * Prevent instantiation. Use factory method.
   */
  protected BaseWroManagerFactory() {
  }

  /**
   * Creates default singleton instance of manager, by initializing manager
   * dependencies with default values (processors).
   */
  public final WroManager getInstance() {
    // use double-check locking
    if (this.manager == null) {
      synchronized (this) {
        if (this.manager == null) {
          final GroupExtractor groupExtractor = newGroupExtractor();
          //TODO pass servletContext to this method - it could be useful to access it when creating model.
          //decorate with scheduler ability
<<<<<<< HEAD
          final WroModelFactory modelFactory = new ScheduledWroModelFactory(newModelFactory(Context.get().getServletContext()));
=======
          final WroModelFactory modelFactory = new ScheduledWroModelFactory(new FallbackAwareWroModelFactory(
            newModelFactory(Context.get().getServletContext())));
          final GroupsProcessor groupsProcessor = new GroupsProcessor() {
            @Override
            protected void configureUriLocatorFactory(final UriLocatorFactory uriLocatorFactory) {
              BaseWroManagerFactory.this.configureUriLocatorFactory(uriLocatorFactory);
            }
          };
          configureGroupsProcessor(groupsProcessor);
>>>>>>> 3293a358
          final CacheStrategy<CacheEntry, ContentHashEntry> cacheStrategy = newCacheStrategy();
          final Injector injector = new Injector(newUriLocatorFactory(), newProcessorsFactory());
          this.manager = new WroManager(injector);
          manager.setGroupExtractor(groupExtractor);
          manager.setModelFactory(modelFactory);
          manager.setCacheStrategy(cacheStrategy);
          manager.setHashBuilder(newHashBuilder());
          manager.registerCallback(cacheChangeCallback);
        }
      }
    }
    return this.manager;
  }


  /**
   * Override to provide a different or modified factory.
   *
   * @return {@link ProcessorsFactory} object.
   */
  protected ProcessorsFactory newProcessorsFactory() {
    return new SimpleProcessorsFactory();
  }


  /**
   * Override to provide a different or modified factory.
   *
   * @return {@link UriLocatorFactory} object.
   */
  protected UriLocatorFactory newUriLocatorFactory() {
    return new SimpleUriLocatorFactory();
  }

  /**
   * @return {@link HashBuilder} instance.
   */
  protected HashBuilder newHashBuilder() {
    return new MD5HashBuilder();
  }

  /**
   * {@inheritDoc}
   */
  public void registerCallback(final PropertyChangeListener callback) {
    this.cacheChangeCallback = callback;
  }

  /**
   * {@inheritDoc}
   */
  public void onCachePeriodChanged() {
    if (manager != null) {
      manager.onCachePeriodChanged();
    }
  }

  /**
   * {@inheritDoc}
   */
  public void onModelPeriodChanged() {
    if (manager != null) {
      manager.onModelPeriodChanged();
      //update cache too.
      manager.onCachePeriodChanged();
    }
  }

  /**
   * @return {@link CacheStrategy} instance.
   */
  protected CacheStrategy<CacheEntry, ContentHashEntry> newCacheStrategy() {
    return new MapCacheStrategy<CacheEntry, ContentHashEntry>();
  }

  /**
   * @return {@link GroupExtractor} implementation.
   */
  protected GroupExtractor newGroupExtractor() {
    return new DefaultGroupExtractor();
  }


  /**
   * @param servletContext {@link ServletContext} which could be useful for creating dynamic {@link WroModel}.
   * @return {@link WroModelFactory} implementation
   */
  protected WroModelFactory newModelFactory(final ServletContext servletContext) {
    return new ServletContextAwareXmlModelFactory();
  }

  /**
   * {@inheritDoc}
   */
  public void destroy() {
    //there is a strange situation when manager actually can be null
    if (manager != null) {
      manager.destroy();
    }
  }
}<|MERGE_RESOLUTION|>--- conflicted
+++ resolved
@@ -66,19 +66,8 @@
           final GroupExtractor groupExtractor = newGroupExtractor();
           //TODO pass servletContext to this method - it could be useful to access it when creating model.
           //decorate with scheduler ability
-<<<<<<< HEAD
-          final WroModelFactory modelFactory = new ScheduledWroModelFactory(newModelFactory(Context.get().getServletContext()));
-=======
           final WroModelFactory modelFactory = new ScheduledWroModelFactory(new FallbackAwareWroModelFactory(
             newModelFactory(Context.get().getServletContext())));
-          final GroupsProcessor groupsProcessor = new GroupsProcessor() {
-            @Override
-            protected void configureUriLocatorFactory(final UriLocatorFactory uriLocatorFactory) {
-              BaseWroManagerFactory.this.configureUriLocatorFactory(uriLocatorFactory);
-            }
-          };
-          configureGroupsProcessor(groupsProcessor);
->>>>>>> 3293a358
           final CacheStrategy<CacheEntry, ContentHashEntry> cacheStrategy = newCacheStrategy();
           final Injector injector = new Injector(newUriLocatorFactory(), newProcessorsFactory());
           this.manager = new WroManager(injector);
