--- conflicted
+++ resolved
@@ -249,15 +249,9 @@
       try {
         targetFile = new File(sourceFolder, toTargetFileName.transform(file.getName()));
         final InputStream targetFileStream = new FileInputStream(targetFile);
-<<<<<<< HEAD
-        LOG.debug("comparing with: " + targetFile.getName());
+        LOG.debug("comparing with: {}", targetFile.getName());
         compare(new FileInputStream(file), targetFileStream, new ResourceProcessor() {
           public void process(final Resource resource, final Reader reader, final Writer writer)
-=======
-        LOG.debug("comparing with: {}", targetFile.getName());
-        compare(new FileInputStream(file), targetFileStream, new ResourcePostProcessor() {
-          public void process(final Reader reader, final Writer writer)
->>>>>>> eecc1897
             throws IOException {
             // ResourceType doesn't matter here
             processor.process(Resource.create("file:" + file.getPath(), ResourceType.CSS), reader, writer);
