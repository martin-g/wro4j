--- conflicted
+++ resolved
@@ -1,108 +1,98 @@
-/**
- * Copyright Alex Objelean
- */
-package ro.isdc.wro.model.resource.processor.factory;
-
-import java.util.ArrayList;
-import java.util.Collection;
-import java.util.Collections;
-
-import org.slf4j.Logger;
-import org.slf4j.LoggerFactory;
-
-import ro.isdc.wro.model.group.processor.Minimize;
-import ro.isdc.wro.model.resource.processor.ResourceProcessor;
-
-
-/**
- * Default implementation of processors factory. Holds processors in an array list and provide methods which allow
- * adding single processors or a collection of processors.
- *
- * @author Alex Objelean
- * @created 20 Nov 2010
- */
-public class SimpleProcessorsFactory
-  implements ProcessorsFactory {
-  private static final Logger LOG = LoggerFactory.getLogger(SimpleProcessorsFactory.class);
-  /**
-   * a list of pre processors.
-   */
-  private final Collection<ResourceProcessor> preProcessors = new ArrayList<ResourceProcessor>();
-  /**
-   * a list of post processors.
-   */
-  private final Collection<ResourceProcessor> postProcessors = new ArrayList<ResourceProcessor>();
-
-
-  /**
-   * {@inheritDoc}
-   */
-<<<<<<< HEAD
-  public Collection<ResourceProcessor> getPreProcessors() {
-    return preProcessors;
-=======
-  public Collection<ResourcePreProcessor> getPreProcessors() {
-    return Collections.unmodifiableCollection(preProcessors);
->>>>>>> 427f6437
-  }
-
-
-  /**
-   * {@inheritDoc}
-   */
-<<<<<<< HEAD
-  public Collection<ResourceProcessor> getPostProcessors() {
-    return postProcessors;
-=======
-  public Collection<ResourcePostProcessor> getPostProcessors() {
-    return Collections.unmodifiableCollection(postProcessors);
->>>>>>> 427f6437
-  }
-
-
-  /**
-   * {@inheritDoc}
-   */
-  public void setResourcePreProcessors(final Collection<ResourceProcessor> processors) {
-    preProcessors.clear();
-    if (processors != null) {
-      preProcessors.addAll(processors);
-    }
-  }
-
-
-  /**
-   * {@inheritDoc}
-   */
-  public void setResourcePostProcessors(final Collection<ResourceProcessor> processors) {
-    postProcessors.clear();
-    if (processors != null) {
-      postProcessors.addAll(processors);
-    }
-  }
-
-
-  /**
-   * Add a {@link ResourceProcessor}.
-   */
-  public SimpleProcessorsFactory addPreProcessor(final ResourceProcessor processor) {
-    preProcessors.add(processor);
-    return this;
-  }
-
-
-  /**
-   * Add a {@link ResourcePostProcessor}.
-   */
-  public SimpleProcessorsFactory addPostProcessor(final ResourceProcessor processor) {
-    if (processor.getClass().isAnnotationPresent(Minimize.class)) {
-      //TODO move large messages to properties file
-      LOG.warn("It is recommended to add minimize aware processors to " +
-          "pre processors instead of post processor, otherwise you " +
-          "won't be able to disable minimization on specific resources " +
-          "using minimize='false' attribute.");
-    }
-    postProcessors.add(processor);
-    return this;
-  }
-}
+/**
+ * Copyright Alex Objelean
+ */
+package ro.isdc.wro.model.resource.processor.factory;
+
+import java.util.ArrayList;
+import java.util.Collection;
+import java.util.Collections;
+
+import org.slf4j.Logger;
+import org.slf4j.LoggerFactory;
+
+import ro.isdc.wro.model.group.processor.Minimize;
+import ro.isdc.wro.model.resource.processor.ResourceProcessor;
+
+
+/**
+ * Default implementation of processors factory. Holds processors in an array list and provide methods which allow
+ * adding single processors or a collection of processors.
+ *
+ * @author Alex Objelean
+ * @created 20 Nov 2010
+ */
+public class SimpleProcessorsFactory
+  implements ProcessorsFactory {
+  private static final Logger LOG = LoggerFactory.getLogger(SimpleProcessorsFactory.class);
+  /**
+   * a list of pre processors.
+   */
+  private final Collection<ResourceProcessor> preProcessors = new ArrayList<ResourceProcessor>();
+  /**
+   * a list of post processors.
+   */
+  private final Collection<ResourceProcessor> postProcessors = new ArrayList<ResourceProcessor>();
+
+
+  /**
+   * {@inheritDoc}
+   */
+  public Collection<ResourceProcessor> getPreProcessors() {
+    return Collections.unmodifiableCollection(preProcessors);
+  }
+
+
+  /**
+   * {@inheritDoc}
+   */
+  public Collection<ResourceProcessor> getPostProcessors() {
+    return Collections.unmodifiableCollection(postProcessors);
+  }
+
+
+  /**
+   * {@inheritDoc}
+   */
+  public void setResourcePreProcessors(final Collection<ResourceProcessor> processors) {
+    preProcessors.clear();
+    if (processors != null) {
+      preProcessors.addAll(processors);
+    }
+  }
+
+
+  /**
+   * {@inheritDoc}
+   */
+  public void setResourcePostProcessors(final Collection<ResourceProcessor> processors) {
+    postProcessors.clear();
+    if (processors != null) {
+      postProcessors.addAll(processors);
+    }
+  }
+
+
+  /**
+   * Add a {@link ResourceProcessor}.
+   */
+  public SimpleProcessorsFactory addPreProcessor(final ResourceProcessor processor) {
+    preProcessors.add(processor);
+    return this;
+  }
+
+
+  /**
+   * Add a {@link ResourcePostProcessor}.
+   */
+  public SimpleProcessorsFactory addPostProcessor(final ResourceProcessor processor) {
+    if (processor.getClass().isAnnotationPresent(Minimize.class)) {
+      //TODO move large messages to properties file
+      LOG.warn("It is recommended to add minimize aware processors to " +
+          "pre processors instead of post processor, otherwise you " +
+          "won't be able to disable minimization on specific resources " +
+          "using minimize='false' attribute.");
+    }
+    postProcessors.add(processor);
+    return this;
+  }
+}