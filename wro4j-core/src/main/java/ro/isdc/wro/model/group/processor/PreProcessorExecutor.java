package ro.isdc.wro.model.group.processor;

import java.io.IOException;
import java.io.InputStream;
import java.io.Reader;
import java.io.StringReader;
import java.io.StringWriter;
import java.io.Writer;
import java.util.Collection;
import java.util.List;

import org.apache.commons.io.IOUtils;
import org.apache.commons.lang.StringUtils;
import org.slf4j.Logger;
import org.slf4j.LoggerFactory;

import ro.isdc.wro.config.Context;
import ro.isdc.wro.config.jmx.WroConfiguration;
import ro.isdc.wro.model.group.Inject;
import ro.isdc.wro.model.resource.DuplicateResourceDetector;
import ro.isdc.wro.model.resource.Resource;
import ro.isdc.wro.model.resource.locator.factory.ResourceLocatorFactory;
import ro.isdc.wro.model.resource.processor.ProcessorsUtils;
import ro.isdc.wro.model.resource.processor.ResourcePreProcessor;
import ro.isdc.wro.model.resource.processor.factory.ProcessorsFactory;
import ro.isdc.wro.util.StopWatch;


/**
 * TODO: refactor this class. Apply all preProcessor on provided {@link Resource} and returns the result of execution as
 * String.
 * <p>
 * This is useful when you want to preProcess a resource which is not a part of the model (css import use-case).
 *
 * @author Alex Objelean
 */
public final class PreProcessorExecutor {
  private static final Logger LOG = LoggerFactory.getLogger(PreProcessorExecutor.class);
  @Inject
  private ResourceLocatorFactory resourceLocatorFactory;
  @Inject
  private DuplicateResourceDetector duplicateResourceDetector;
  @Inject
  private ProcessorsFactory processorsFactory;


  /**
   * Apply preProcessors on resources and merge them.
   *
   * @param resources what are the resources to merge.
   * @param minimize whether minimize aware processors must be applied or not.
   * @return preProcessed merged content.
   * @throws IOException if IO error occurs while merging.
   */
  public String processAndMerge(final List<Resource> resources, final boolean minimize)
    throws IOException {
    final StringBuffer result = new StringBuffer();
    for (final Resource resource : resources) {
      LOG.debug("merging resource: " + resource);
      result.append(processSingleResource(resource, resources, minimize));
    }
    return result.toString();
  }


  /**
   * Execute all the preProcessors on the provided resource.
   *
   * @param resource {@link Resource} to preProcess.
   * @param resources the list of all resources to be processed in this context.
   * @param minimize whether the minimize aware preProcessor must be applied.
   * @return the result of preProcessing as string content.
   */
  private String processSingleResource(final Resource resource, final List<Resource> resources, final boolean minimize)
    throws IOException {
    // TODO: hold a list of processed resources in order to avoid duplicates
    // merge preProcessorsBy type and anyPreProcessors
    Collection<ResourcePreProcessor> processors = ProcessorsUtils.getProcessorsByType(resource.getType(),
      processorsFactory.getPreProcessors());
    if (!minimize) {
      processors = ProcessorsUtils.getMinimizeFreeProcessors(processors);
    }
    return applyPreProcessors(resource, resources, processors);
  }


  /**
   * TODO: refactor this method.
   * <p/>
   * Apply a list of preprocessors on a resource.
   *
   * @param resource the {@link Resource} on which processors will be applied
   * @param resources the list of all resources to be processed in this context.
   * @param processors the list of processor to apply on the resource.
   */
  private String applyPreProcessors(final Resource resource, final List<Resource> resources,
    final Collection<ResourcePreProcessor> processors)
    throws IOException {
    String resourceContent = getResourceContent(resource, resources);
    if (processors.isEmpty()) {
      return resourceContent;
    }
    Writer writer = null;
    final StopWatch stopWatch = new StopWatch();
    for (final ResourcePreProcessor processor : processors) {
      stopWatch.start("Using " + processor.getClass().getSimpleName());
      writer = new StringWriter();
      // skip minimize validation if resource doesn't want to be minimized
      final boolean applyProcessor = resource.isMinimize() || !processor.getClass().isAnnotationPresent(Minimize.class);
      if (applyProcessor) {
        LOG.debug("PreProcessing - " + processor.getClass().getSimpleName());
        final Reader reader = new StringReader(resourceContent);
        processor.process(resource, reader, writer);
        reader.close();
      } else {
        writer.write(resourceContent);
        LOG.debug("skipped processing on resource: " + resource);
      }
      resourceContent = writer.toString();
      stopWatch.stop();
    }
    LOG.debug(stopWatch.prettyPrint());
    return writer.toString();
  }


  /**
   * @return a Reader for the provided resource.
   */
  private String getResourceContent(final Resource resource, final List<Resource> resources)
    throws IOException {
    final WroConfiguration config = Context.get().getConfig();
    try {
      // populate duplicate Resource detector with known used resource uri's
      for (final Resource r : resources) {
        duplicateResourceDetector.addResourceUri(r.getUri());
      }
<<<<<<< HEAD
      final InputStream is = resourceLocatorFactory.locate(resource.getUri()).getInputStream();
      final String result = IOUtils.toString(is, Context.get().getConfig().getEncoding());
=======
      final InputStream is = uriLocatorFactory.locate(resource.getUri());
      final String result = IOUtils.toString(is, config.getEncoding());
>>>>>>> 83bef42a
      is.close();
      return result;
    } catch (final IOException e) {
      LOG.warn("Invalid resource found: " + resource);
      if (config.isIgnoreMissingResources()) {
        return StringUtils.EMPTY;
      } else {
        LOG.error("Cannot ignore the missing resource:  " + resource);
        throw e;
      }
    } finally {
      duplicateResourceDetector.reset();
    }
  }
}<|MERGE_RESOLUTION|>--- conflicted
+++ resolved
@@ -1,159 +1,154 @@
-package ro.isdc.wro.model.group.processor;
-
-import java.io.IOException;
-import java.io.InputStream;
-import java.io.Reader;
-import java.io.StringReader;
-import java.io.StringWriter;
-import java.io.Writer;
-import java.util.Collection;
-import java.util.List;
-
-import org.apache.commons.io.IOUtils;
-import org.apache.commons.lang.StringUtils;
-import org.slf4j.Logger;
-import org.slf4j.LoggerFactory;
-
-import ro.isdc.wro.config.Context;
-import ro.isdc.wro.config.jmx.WroConfiguration;
-import ro.isdc.wro.model.group.Inject;
-import ro.isdc.wro.model.resource.DuplicateResourceDetector;
-import ro.isdc.wro.model.resource.Resource;
-import ro.isdc.wro.model.resource.locator.factory.ResourceLocatorFactory;
-import ro.isdc.wro.model.resource.processor.ProcessorsUtils;
-import ro.isdc.wro.model.resource.processor.ResourcePreProcessor;
-import ro.isdc.wro.model.resource.processor.factory.ProcessorsFactory;
-import ro.isdc.wro.util.StopWatch;
-
-
-/**
- * TODO: refactor this class. Apply all preProcessor on provided {@link Resource} and returns the result of execution as
- * String.
- * <p>
- * This is useful when you want to preProcess a resource which is not a part of the model (css import use-case).
- *
- * @author Alex Objelean
- */
-public final class PreProcessorExecutor {
-  private static final Logger LOG = LoggerFactory.getLogger(PreProcessorExecutor.class);
-  @Inject
-  private ResourceLocatorFactory resourceLocatorFactory;
-  @Inject
-  private DuplicateResourceDetector duplicateResourceDetector;
-  @Inject
-  private ProcessorsFactory processorsFactory;
-
-
-  /**
-   * Apply preProcessors on resources and merge them.
-   *
-   * @param resources what are the resources to merge.
-   * @param minimize whether minimize aware processors must be applied or not.
-   * @return preProcessed merged content.
-   * @throws IOException if IO error occurs while merging.
-   */
-  public String processAndMerge(final List<Resource> resources, final boolean minimize)
-    throws IOException {
-    final StringBuffer result = new StringBuffer();
-    for (final Resource resource : resources) {
-      LOG.debug("merging resource: " + resource);
-      result.append(processSingleResource(resource, resources, minimize));
-    }
-    return result.toString();
-  }
-
-
-  /**
-   * Execute all the preProcessors on the provided resource.
-   *
-   * @param resource {@link Resource} to preProcess.
-   * @param resources the list of all resources to be processed in this context.
-   * @param minimize whether the minimize aware preProcessor must be applied.
-   * @return the result of preProcessing as string content.
-   */
-  private String processSingleResource(final Resource resource, final List<Resource> resources, final boolean minimize)
-    throws IOException {
-    // TODO: hold a list of processed resources in order to avoid duplicates
-    // merge preProcessorsBy type and anyPreProcessors
-    Collection<ResourcePreProcessor> processors = ProcessorsUtils.getProcessorsByType(resource.getType(),
-      processorsFactory.getPreProcessors());
-    if (!minimize) {
-      processors = ProcessorsUtils.getMinimizeFreeProcessors(processors);
-    }
-    return applyPreProcessors(resource, resources, processors);
-  }
-
-
-  /**
-   * TODO: refactor this method.
-   * <p/>
-   * Apply a list of preprocessors on a resource.
-   *
-   * @param resource the {@link Resource} on which processors will be applied
-   * @param resources the list of all resources to be processed in this context.
-   * @param processors the list of processor to apply on the resource.
-   */
-  private String applyPreProcessors(final Resource resource, final List<Resource> resources,
-    final Collection<ResourcePreProcessor> processors)
-    throws IOException {
-    String resourceContent = getResourceContent(resource, resources);
-    if (processors.isEmpty()) {
-      return resourceContent;
-    }
-    Writer writer = null;
-    final StopWatch stopWatch = new StopWatch();
-    for (final ResourcePreProcessor processor : processors) {
-      stopWatch.start("Using " + processor.getClass().getSimpleName());
-      writer = new StringWriter();
-      // skip minimize validation if resource doesn't want to be minimized
-      final boolean applyProcessor = resource.isMinimize() || !processor.getClass().isAnnotationPresent(Minimize.class);
-      if (applyProcessor) {
-        LOG.debug("PreProcessing - " + processor.getClass().getSimpleName());
-        final Reader reader = new StringReader(resourceContent);
-        processor.process(resource, reader, writer);
-        reader.close();
-      } else {
-        writer.write(resourceContent);
-        LOG.debug("skipped processing on resource: " + resource);
-      }
-      resourceContent = writer.toString();
-      stopWatch.stop();
-    }
-    LOG.debug(stopWatch.prettyPrint());
-    return writer.toString();
-  }
-
-
-  /**
-   * @return a Reader for the provided resource.
-   */
-  private String getResourceContent(final Resource resource, final List<Resource> resources)
-    throws IOException {
-    final WroConfiguration config = Context.get().getConfig();
-    try {
-      // populate duplicate Resource detector with known used resource uri's
-      for (final Resource r : resources) {
-        duplicateResourceDetector.addResourceUri(r.getUri());
-      }
-<<<<<<< HEAD
-      final InputStream is = resourceLocatorFactory.locate(resource.getUri()).getInputStream();
-      final String result = IOUtils.toString(is, Context.get().getConfig().getEncoding());
-=======
-      final InputStream is = uriLocatorFactory.locate(resource.getUri());
-      final String result = IOUtils.toString(is, config.getEncoding());
->>>>>>> 83bef42a
-      is.close();
-      return result;
-    } catch (final IOException e) {
-      LOG.warn("Invalid resource found: " + resource);
-      if (config.isIgnoreMissingResources()) {
-        return StringUtils.EMPTY;
-      } else {
-        LOG.error("Cannot ignore the missing resource:  " + resource);
-        throw e;
-      }
-    } finally {
-      duplicateResourceDetector.reset();
-    }
-  }
+package ro.isdc.wro.model.group.processor;
+
+import java.io.IOException;
+import java.io.InputStream;
+import java.io.Reader;
+import java.io.StringReader;
+import java.io.StringWriter;
+import java.io.Writer;
+import java.util.Collection;
+import java.util.List;
+
+import org.apache.commons.io.IOUtils;
+import org.apache.commons.lang.StringUtils;
+import org.slf4j.Logger;
+import org.slf4j.LoggerFactory;
+
+import ro.isdc.wro.config.Context;
+import ro.isdc.wro.config.jmx.WroConfiguration;
+import ro.isdc.wro.model.group.Inject;
+import ro.isdc.wro.model.resource.DuplicateResourceDetector;
+import ro.isdc.wro.model.resource.Resource;
+import ro.isdc.wro.model.resource.locator.factory.ResourceLocatorFactory;
+import ro.isdc.wro.model.resource.processor.ProcessorsUtils;
+import ro.isdc.wro.model.resource.processor.ResourcePreProcessor;
+import ro.isdc.wro.model.resource.processor.factory.ProcessorsFactory;
+import ro.isdc.wro.util.StopWatch;
+
+
+/**
+ * TODO: refactor this class. Apply all preProcessor on provided {@link Resource} and returns the result of execution as
+ * String.
+ * <p>
+ * This is useful when you want to preProcess a resource which is not a part of the model (css import use-case).
+ *
+ * @author Alex Objelean
+ */
+public final class PreProcessorExecutor {
+  private static final Logger LOG = LoggerFactory.getLogger(PreProcessorExecutor.class);
+  @Inject
+  private ResourceLocatorFactory resourceLocatorFactory;
+  @Inject
+  private DuplicateResourceDetector duplicateResourceDetector;
+  @Inject
+  private ProcessorsFactory processorsFactory;
+
+
+  /**
+   * Apply preProcessors on resources and merge them.
+   *
+   * @param resources what are the resources to merge.
+   * @param minimize whether minimize aware processors must be applied or not.
+   * @return preProcessed merged content.
+   * @throws IOException if IO error occurs while merging.
+   */
+  public String processAndMerge(final List<Resource> resources, final boolean minimize)
+    throws IOException {
+    final StringBuffer result = new StringBuffer();
+    for (final Resource resource : resources) {
+      LOG.debug("merging resource: " + resource);
+      result.append(processSingleResource(resource, resources, minimize));
+    }
+    return result.toString();
+  }
+
+
+  /**
+   * Execute all the preProcessors on the provided resource.
+   *
+   * @param resource {@link Resource} to preProcess.
+   * @param resources the list of all resources to be processed in this context.
+   * @param minimize whether the minimize aware preProcessor must be applied.
+   * @return the result of preProcessing as string content.
+   */
+  private String processSingleResource(final Resource resource, final List<Resource> resources, final boolean minimize)
+    throws IOException {
+    // TODO: hold a list of processed resources in order to avoid duplicates
+    // merge preProcessorsBy type and anyPreProcessors
+    Collection<ResourcePreProcessor> processors = ProcessorsUtils.getProcessorsByType(resource.getType(),
+      processorsFactory.getPreProcessors());
+    if (!minimize) {
+      processors = ProcessorsUtils.getMinimizeFreeProcessors(processors);
+    }
+    return applyPreProcessors(resource, resources, processors);
+  }
+
+
+  /**
+   * TODO: refactor this method.
+   * <p/>
+   * Apply a list of preprocessors on a resource.
+   *
+   * @param resource the {@link Resource} on which processors will be applied
+   * @param resources the list of all resources to be processed in this context.
+   * @param processors the list of processor to apply on the resource.
+   */
+  private String applyPreProcessors(final Resource resource, final List<Resource> resources,
+    final Collection<ResourcePreProcessor> processors)
+    throws IOException {
+    String resourceContent = getResourceContent(resource, resources);
+    if (processors.isEmpty()) {
+      return resourceContent;
+    }
+    Writer writer = null;
+    final StopWatch stopWatch = new StopWatch();
+    for (final ResourcePreProcessor processor : processors) {
+      stopWatch.start("Using " + processor.getClass().getSimpleName());
+      writer = new StringWriter();
+      // skip minimize validation if resource doesn't want to be minimized
+      final boolean applyProcessor = resource.isMinimize() || !processor.getClass().isAnnotationPresent(Minimize.class);
+      if (applyProcessor) {
+        LOG.debug("PreProcessing - " + processor.getClass().getSimpleName());
+        final Reader reader = new StringReader(resourceContent);
+        processor.process(resource, reader, writer);
+        reader.close();
+      } else {
+        writer.write(resourceContent);
+        LOG.debug("skipped processing on resource: " + resource);
+      }
+      resourceContent = writer.toString();
+      stopWatch.stop();
+    }
+    LOG.debug(stopWatch.prettyPrint());
+    return writer.toString();
+  }
+
+
+  /**
+   * @return a Reader for the provided resource.
+   */
+  private String getResourceContent(final Resource resource, final List<Resource> resources)
+    throws IOException {
+    final WroConfiguration config = Context.get().getConfig();
+    try {
+      // populate duplicate Resource detector with known used resource uri's
+      for (final Resource r : resources) {
+        duplicateResourceDetector.addResourceUri(r.getUri());
+      }
+      final InputStream is = resourceLocatorFactory.locate(resource.getUri()).getInputStream();
+      final String result = IOUtils.toString(is, config.getEncoding());
+      is.close();
+      return result;
+    } catch (final IOException e) {
+      LOG.warn("Invalid resource found: " + resource);
+      if (config.isIgnoreMissingResources()) {
+        return StringUtils.EMPTY;
+      } else {
+        LOG.error("Cannot ignore the missing resource:  " + resource);
+        throw e;
+      }
+    } finally {
+      duplicateResourceDetector.reset();
+    }
+  }
 }