/*
 * Copyright (c) 2010. All rights reserved.
 */
package ro.isdc.wro.manager.factory;

import java.util.List;

import javax.servlet.FilterConfig;
import javax.servlet.http.HttpServletRequest;
import javax.servlet.http.HttpServletResponse;

import junit.framework.Assert;

import org.junit.After;
import org.junit.Before;
import org.junit.Test;
import org.mockito.Mockito;

import ro.isdc.wro.WroRuntimeException;
import ro.isdc.wro.config.Context;
import ro.isdc.wro.model.resource.processor.ResourceProcessor;
import ro.isdc.wro.model.resource.processor.impl.BomStripperPreProcessor;
import ro.isdc.wro.model.resource.processor.impl.css.CssImportPreProcessor;
import ro.isdc.wro.model.resource.processor.impl.css.CssVariablesProcessor;

/**
 * TestConfigurableWroManagerFactory.
 *
 * @author Alex Objelean
 * @created Created on Jan 5, 2010
 */
public class TestConfigurableWroManagerFactory {
  private ConfigurableWroManagerFactory factory;
  private FilterConfig filterConfig;

  public void initFactory(final FilterConfig filterConfig) {
    //init context
    final HttpServletRequest request = Mockito.mock(HttpServletRequest.class);
    final HttpServletResponse response = Mockito.mock(HttpServletResponse.class);
    Context.set(Context.webContext(request, response, filterConfig));

    factory = new ConfigurableWroManagerFactory();
    //create one instance for test
    factory.create();
  }

  @Before
  public void setUp() {
    filterConfig = Mockito.mock(FilterConfig.class);
  }

  @After
  public void tearDown() {
  	Context.unset();
  }

<<<<<<< HEAD
=======
  @Test
  public void testWhenNoUriLocatorsParamSet() {
  	initFactory(filterConfig);
    factory.create();
  	Assert.assertTrue(factory.getLocators().isEmpty());
  }

  @Test
  public void testWithEmptyUriLocators() {
  	Mockito.when(filterConfig.getInitParameter(ConfigurableWroManagerFactory.PARAM_URI_LOCATORS)).thenReturn("");
  	initFactory(filterConfig);
  	factory.getLocators();
    Assert.assertTrue(factory.getLocators().isEmpty());
  }

  @Test(expected=WroRuntimeException.class)
  public void cannotUseInvalidUriLocatorsSet() {
    final FilterConfig filterConfig = Mockito.mock(FilterConfig.class);
    Mockito.when(filterConfig.getInitParameter(ConfigurableWroManagerFactory.PARAM_URI_LOCATORS)).thenReturn("INVALID1,INVALID2");
    initFactory(filterConfig);
    factory.getLocators();
  }

  @Test
  public void testWhenValidLocatorsSet() {
    configureValidUriLocators(filterConfig);
    Assert.assertEquals(3, factory.getLocators().size());
  }

  /**
   * @param filterConfig
   */
  private void configureValidUriLocators(final FilterConfig filterConfig) {
    Mockito.when(filterConfig.getInitParameter(ConfigurableWroManagerFactory.PARAM_URI_LOCATORS)).thenReturn("servletContext, url, classpath");
    initFactory(filterConfig);
  }
>>>>>>> 211e6c7a

  @Test
  public void testProcessorsExecutionOrder() {
    Mockito.when(filterConfig.getInitParameter(ConfigurableWroManagerFactory.PARAM_PRE_PROCESSORS)).thenReturn("bomStripper, cssImport, cssVariables");
    initFactory(filterConfig);
    final List<ResourceProcessor> list = factory.getPreProcessors();
    Assert.assertEquals(BomStripperPreProcessor.class, list.get(0).getClass());
    Assert.assertEquals(CssImportPreProcessor.class, list.get(1).getClass());
    Assert.assertEquals(CssVariablesProcessor.class, list.get(2).getClass());
  }

  @Test
  public void testWithEmptyPreProcessors() {
    Mockito.when(filterConfig.getInitParameter(ConfigurableWroManagerFactory.PARAM_PRE_PROCESSORS)).thenReturn("");
    initFactory(filterConfig);
    Assert.assertTrue(factory.getPreProcessors().isEmpty());
  }

  @Test(expected=WroRuntimeException.class)
  public void cannotUseInvalidPreProcessorsSet() {
    final FilterConfig filterConfig = Mockito.mock(FilterConfig.class);
    Mockito.when(filterConfig.getInitParameter(ConfigurableWroManagerFactory.PARAM_PRE_PROCESSORS)).thenReturn("INVALID1,INVALID2");
    initFactory(filterConfig);
    factory.getPreProcessors();
  }

  @Test
  public void testWhenValidPreProcessorsSet() {
    Mockito.when(filterConfig.getInitParameter(ConfigurableWroManagerFactory.PARAM_PRE_PROCESSORS)).thenReturn("cssUrlRewriting");
    initFactory(filterConfig);
    Assert.assertEquals(1, factory.getPreProcessors().size());
  }

  @Test
  public void testWithEmptyPostProcessors() {
    Mockito.when(filterConfig.getInitParameter(ConfigurableWroManagerFactory.PARAM_POST_PROCESSORS)).thenReturn("");
    initFactory(filterConfig);
    Assert.assertTrue(factory.getPostProcessors().isEmpty());
  }

  @Test(expected=WroRuntimeException.class)
  public void cannotUseInvalidPostProcessorsSet() {
    Mockito.when(filterConfig.getInitParameter(ConfigurableWroManagerFactory.PARAM_POST_PROCESSORS)).thenReturn("INVALID1,INVALID2");
    initFactory(filterConfig);
    factory.getPostProcessors();
  }

  @Test
  public void testWhenValidPostProcessorsSet() {
    Mockito.when(filterConfig.getInitParameter(ConfigurableWroManagerFactory.PARAM_POST_PROCESSORS)).thenReturn("cssMinJawr, jsMin, cssVariables");
    initFactory(filterConfig);
    Assert.assertEquals(3, factory.getPostProcessors().size());
  }
}<|MERGE_RESOLUTION|>--- conflicted
+++ resolved
@@ -54,45 +54,6 @@
   	Context.unset();
   }
 
-<<<<<<< HEAD
-=======
-  @Test
-  public void testWhenNoUriLocatorsParamSet() {
-  	initFactory(filterConfig);
-    factory.create();
-  	Assert.assertTrue(factory.getLocators().isEmpty());
-  }
-
-  @Test
-  public void testWithEmptyUriLocators() {
-  	Mockito.when(filterConfig.getInitParameter(ConfigurableWroManagerFactory.PARAM_URI_LOCATORS)).thenReturn("");
-  	initFactory(filterConfig);
-  	factory.getLocators();
-    Assert.assertTrue(factory.getLocators().isEmpty());
-  }
-
-  @Test(expected=WroRuntimeException.class)
-  public void cannotUseInvalidUriLocatorsSet() {
-    final FilterConfig filterConfig = Mockito.mock(FilterConfig.class);
-    Mockito.when(filterConfig.getInitParameter(ConfigurableWroManagerFactory.PARAM_URI_LOCATORS)).thenReturn("INVALID1,INVALID2");
-    initFactory(filterConfig);
-    factory.getLocators();
-  }
-
-  @Test
-  public void testWhenValidLocatorsSet() {
-    configureValidUriLocators(filterConfig);
-    Assert.assertEquals(3, factory.getLocators().size());
-  }
-
-  /**
-   * @param filterConfig
-   */
-  private void configureValidUriLocators(final FilterConfig filterConfig) {
-    Mockito.when(filterConfig.getInitParameter(ConfigurableWroManagerFactory.PARAM_URI_LOCATORS)).thenReturn("servletContext, url, classpath");
-    initFactory(filterConfig);
-  }
->>>>>>> 211e6c7a
 
   @Test
   public void testProcessorsExecutionOrder() {
