/**
 * Copyright Alex Objelean
 */
package ro.isdc.wro.maven.plugin;

import java.io.File;
import java.io.FileOutputStream;
import java.io.IOException;
import java.io.InputStream;
import java.io.OutputStream;
import java.util.Collection;

import javax.servlet.FilterConfig;
import javax.servlet.http.HttpServletRequest;
import javax.servlet.http.HttpServletResponse;

import org.apache.commons.io.IOUtils;
import org.apache.commons.io.output.ByteArrayOutputStream;
import org.apache.maven.plugin.MojoExecutionException;
import org.mockito.Mockito;

import ro.isdc.wro.config.Context;
import ro.isdc.wro.config.jmx.WroConfiguration;
import ro.isdc.wro.http.DelegatingServletOutputStream;
import ro.isdc.wro.manager.factory.standalone.StandaloneContextAwareManagerFactory;
import ro.isdc.wro.model.resource.ResourceType;
import ro.isdc.wro.util.encoding.SmartEncodingInputStream;
import ro.isdc.wro.util.io.UnclosableBufferedInputStream;


/**
 * A build-time solution for organizing and minimizing static resources. By default uses the same configuration as the
 * run-time solution. Additionally, allows you to change the processors used by changing the wroManagerFactory
 * implementation used by the plugin.
 *
 * @goal run
 * @phase process-resources
 * @requiresDependencyResolution runtime
 *
 * @author Alex Objelean
 */
public class Wro4jMojo extends AbstractWro4jMojo {
  /**
   * The path to the destination directory where the files are stored at the end of the process.
   *
   * @parameter default-value="${project.build.directory}/wro/" expression="${destinationFolder}"
   * @optional
   */
  private File destinationFolder;
  /**
   * @parameter expression="${cssDestinationFolder}"
   * @optional
   */
  private File cssDestinationFolder;
  /**
   * @parameter expression="${jsDestinationFolder}"
   * @optional
   */
  private File jsDestinationFolder;
  /**
   * @parameter expression="${wroManagerFactory}"
   * @optional
   */
  private String wroManagerFactory;

  /**
   * {@inheritDoc}
   */
<<<<<<< HEAD
  private StandaloneContextAwareManagerFactory getManagerFactory()
    throws MojoExecutionException {
    if (managerFactory == null) {
      if (wroManagerFactory != null) {
        managerFactory = createCustomManagerFactory();
      } else {
        managerFactory = createDefaultManagerFactory();
      }

      // initialize before process.
      managerFactory.initialize(createStandaloneContext());
=======
  @Override
  protected StandaloneContextAwareManagerFactory newWroManagerFactory() throws MojoExecutionException {
    if (wroManagerFactory != null) {
      return createCustomManagerFactory();
>>>>>>> 359eb959
    }
    return super.newWroManagerFactory();
  }

  /**
   * Creates an instance of Manager factory based on the value of the wroManagerFactory plugin parameter value.
   */
  private StandaloneContextAwareManagerFactory createCustomManagerFactory()
    throws MojoExecutionException {
    StandaloneContextAwareManagerFactory managerFactory;
    try {
      final Class<?> wroManagerFactoryClass = Thread.currentThread().getContextClassLoader().loadClass(
        wroManagerFactory.trim());
      managerFactory = (StandaloneContextAwareManagerFactory)wroManagerFactoryClass.newInstance();
    } catch (final Exception e) {
      throw new MojoExecutionException("Invalid wroManagerFactory class named: " + wroManagerFactory);
    }
    return managerFactory;
  }

  /**
   * {@inheritDoc}
   */
  @Override
  protected void validate()
    throws MojoExecutionException {
    super.validate();
    //additional validation requirements
    if (destinationFolder == null) {
      throw new MojoExecutionException("destinationFolder was not set!");
    }
  }

  /**
   * {@inheritDoc}
   */
  @Override
  protected void doExecute()
    throws Exception {
    getLog().info("destinationFolder: " + destinationFolder);
    getLog().info("jsDestinationFolder: " + jsDestinationFolder);
    getLog().info("cssDestinationFolder: " + cssDestinationFolder);

    final Collection<String> groupsAsList = getTargetGroupsAsList();
    for (final String group : groupsAsList) {
      for (final ResourceType resourceType : ResourceType.values()) {
        final File destinationFolder = computeDestinationFolder(resourceType);
        final String groupWithExtension = group + "." + resourceType.name().toLowerCase();
        processGroup(groupWithExtension, destinationFolder);
      }
    }
  }


  /**
   * Encodes a version using some logic.
   *
   * @param group the name of the resource to encode.
   * @param input the stream of the result content.
   * @return the name of the resource with the version encoded.
   */
  private String rename(final String group, final InputStream input)
    throws Exception {
    try {
      return getManagerFactory().getNamingStrategy().rename(group, input);
    } catch (final IOException e) {
      throw new MojoExecutionException("Error occured during renaming", e);
    }
  }


  /**
   * Computes the destination folder based on resource type.
   *
   * @param resourceType {@link ResourceType} to process.
   * @return destinationFoder where the result of resourceType will be copied.
   * @throws MojoExecutionException if computed folder is null.
   */
  private File computeDestinationFolder(final ResourceType resourceType)
    throws MojoExecutionException {
    File folder = destinationFolder;
    if (resourceType == ResourceType.JS) {
      if (jsDestinationFolder != null) {
        folder = jsDestinationFolder;
      }
    }
    if (resourceType == ResourceType.CSS) {
      if (cssDestinationFolder != null) {
        folder = cssDestinationFolder;
      }
    }
    getLog().info("folder: " + folder);
    if (folder == null) {
      throw new MojoExecutionException("Couldn't compute destination folder for resourceType: " + resourceType
        + ". That means that you didn't define one of the following parameters: "
        + "destinationFolder, cssDestinationFolder, jsDestinationFolder");
    }
    if (!folder.exists()) {
      folder.mkdirs();
    }
    return folder;
  }

  /**
   * Process a single group.
   */
  private void processGroup(final String group, final File parentFoder)
    throws Exception {
    ByteArrayOutputStream resultOutputStream = null;
    InputStream resultInputStream = null;
    try {
      getLog().info("processing group: " + group);

      //mock request
      final HttpServletRequest request = Mockito.mock(HttpServletRequest.class);
      Mockito.when(request.getRequestURI()).thenReturn(group);
      //mock response
      final HttpServletResponse response = Mockito.mock(HttpServletResponse.class);
      resultOutputStream = new ByteArrayOutputStream();
      Mockito.when(response.getOutputStream()).thenReturn(new DelegatingServletOutputStream(resultOutputStream));

      //init context
      final WroConfiguration config = Context.get().getConfig();
      Context.set(Context.webContext(request, response, Mockito.mock(FilterConfig.class)), config);
      //perform processing
      getManagerFactory().getInstance().process();
      //encode version & write result to file
      resultInputStream = new UnclosableBufferedInputStream(resultOutputStream.toByteArray());
      final File destinationFile = new File(parentFoder, rename(group, resultInputStream));
      destinationFile.createNewFile();
      //allow the same stream to be read again
      resultInputStream.reset();
      getLog().debug("Created file: " + destinationFile.getName());

      final OutputStream fos = new FileOutputStream(destinationFile);
      //use reader to detect encoding
      IOUtils.copy(new SmartEncodingInputStream(resultInputStream), fos);
      fos.close();
      getLog().info("file size: " + destinationFile.getName() + " -> " + destinationFile.length() + " bytes");
      // delete empty files
      if (destinationFile.length() == 0) {
        getLog().info("No content found for group: " + group);
        destinationFile.delete();
      } else {
        getLog().info(destinationFile.getAbsolutePath()
          + " (" + destinationFile.length() + "bytes" + ") has been created!");
      }
    } finally {
      if (resultOutputStream != null) {
        resultOutputStream.close();
      }
      if (resultInputStream != null) {
        resultInputStream.close();
      }
    }
  }


  /**
   * @param destinationFolder the destinationFolder to set
   */
  public void setDestinationFolder(final File destinationFolder) {
    this.destinationFolder = destinationFolder;
  }


  /**
   * @param cssDestinationFolder the cssDestinationFolder to set
   */
  public void setCssDestinationFolder(final File cssDestinationFolder) {
    this.cssDestinationFolder = cssDestinationFolder;
  }


  /**
   * @param jsDestinationFolder the jsDestinationFolder to set
   */
  public void setJsDestinationFolder(final File jsDestinationFolder) {
    this.jsDestinationFolder = jsDestinationFolder;
  }

  /**
   * @param versionEncoder(wroManagerFactory) the wroManagerFactory to set
   */
  public void setWroManagerFactory(final String wroManagerFactory) {
    this.wroManagerFactory = wroManagerFactory;
  }
}
<|MERGE_RESOLUTION|>--- conflicted
+++ resolved
@@ -1,274 +1,260 @@
-/**
- * Copyright Alex Objelean
- */
-package ro.isdc.wro.maven.plugin;
-
-import java.io.File;
-import java.io.FileOutputStream;
-import java.io.IOException;
-import java.io.InputStream;
-import java.io.OutputStream;
-import java.util.Collection;
-
-import javax.servlet.FilterConfig;
-import javax.servlet.http.HttpServletRequest;
-import javax.servlet.http.HttpServletResponse;
-
-import org.apache.commons.io.IOUtils;
-import org.apache.commons.io.output.ByteArrayOutputStream;
-import org.apache.maven.plugin.MojoExecutionException;
-import org.mockito.Mockito;
-
-import ro.isdc.wro.config.Context;
-import ro.isdc.wro.config.jmx.WroConfiguration;
-import ro.isdc.wro.http.DelegatingServletOutputStream;
-import ro.isdc.wro.manager.factory.standalone.StandaloneContextAwareManagerFactory;
-import ro.isdc.wro.model.resource.ResourceType;
-import ro.isdc.wro.util.encoding.SmartEncodingInputStream;
-import ro.isdc.wro.util.io.UnclosableBufferedInputStream;
-
-
-/**
- * A build-time solution for organizing and minimizing static resources. By default uses the same configuration as the
- * run-time solution. Additionally, allows you to change the processors used by changing the wroManagerFactory
- * implementation used by the plugin.
- *
- * @goal run
- * @phase process-resources
- * @requiresDependencyResolution runtime
- *
- * @author Alex Objelean
- */
-public class Wro4jMojo extends AbstractWro4jMojo {
-  /**
-   * The path to the destination directory where the files are stored at the end of the process.
-   *
-   * @parameter default-value="${project.build.directory}/wro/" expression="${destinationFolder}"
-   * @optional
-   */
-  private File destinationFolder;
-  /**
-   * @parameter expression="${cssDestinationFolder}"
-   * @optional
-   */
-  private File cssDestinationFolder;
-  /**
-   * @parameter expression="${jsDestinationFolder}"
-   * @optional
-   */
-  private File jsDestinationFolder;
-  /**
-   * @parameter expression="${wroManagerFactory}"
-   * @optional
-   */
-  private String wroManagerFactory;
-
-  /**
-   * {@inheritDoc}
-   */
-<<<<<<< HEAD
-  private StandaloneContextAwareManagerFactory getManagerFactory()
-    throws MojoExecutionException {
-    if (managerFactory == null) {
-      if (wroManagerFactory != null) {
-        managerFactory = createCustomManagerFactory();
-      } else {
-        managerFactory = createDefaultManagerFactory();
-      }
-
-      // initialize before process.
-      managerFactory.initialize(createStandaloneContext());
-=======
-  @Override
-  protected StandaloneContextAwareManagerFactory newWroManagerFactory() throws MojoExecutionException {
-    if (wroManagerFactory != null) {
-      return createCustomManagerFactory();
->>>>>>> 359eb959
-    }
-    return super.newWroManagerFactory();
-  }
-
-  /**
-   * Creates an instance of Manager factory based on the value of the wroManagerFactory plugin parameter value.
-   */
-  private StandaloneContextAwareManagerFactory createCustomManagerFactory()
-    throws MojoExecutionException {
-    StandaloneContextAwareManagerFactory managerFactory;
-    try {
-      final Class<?> wroManagerFactoryClass = Thread.currentThread().getContextClassLoader().loadClass(
-        wroManagerFactory.trim());
-      managerFactory = (StandaloneContextAwareManagerFactory)wroManagerFactoryClass.newInstance();
-    } catch (final Exception e) {
-      throw new MojoExecutionException("Invalid wroManagerFactory class named: " + wroManagerFactory);
-    }
-    return managerFactory;
-  }
-
-  /**
-   * {@inheritDoc}
-   */
-  @Override
-  protected void validate()
-    throws MojoExecutionException {
-    super.validate();
-    //additional validation requirements
-    if (destinationFolder == null) {
-      throw new MojoExecutionException("destinationFolder was not set!");
-    }
-  }
-
-  /**
-   * {@inheritDoc}
-   */
-  @Override
-  protected void doExecute()
-    throws Exception {
-    getLog().info("destinationFolder: " + destinationFolder);
-    getLog().info("jsDestinationFolder: " + jsDestinationFolder);
-    getLog().info("cssDestinationFolder: " + cssDestinationFolder);
-
-    final Collection<String> groupsAsList = getTargetGroupsAsList();
-    for (final String group : groupsAsList) {
-      for (final ResourceType resourceType : ResourceType.values()) {
-        final File destinationFolder = computeDestinationFolder(resourceType);
-        final String groupWithExtension = group + "." + resourceType.name().toLowerCase();
-        processGroup(groupWithExtension, destinationFolder);
-      }
-    }
-  }
-
-
-  /**
-   * Encodes a version using some logic.
-   *
-   * @param group the name of the resource to encode.
-   * @param input the stream of the result content.
-   * @return the name of the resource with the version encoded.
-   */
-  private String rename(final String group, final InputStream input)
-    throws Exception {
-    try {
-      return getManagerFactory().getNamingStrategy().rename(group, input);
-    } catch (final IOException e) {
-      throw new MojoExecutionException("Error occured during renaming", e);
-    }
-  }
-
-
-  /**
-   * Computes the destination folder based on resource type.
-   *
-   * @param resourceType {@link ResourceType} to process.
-   * @return destinationFoder where the result of resourceType will be copied.
-   * @throws MojoExecutionException if computed folder is null.
-   */
-  private File computeDestinationFolder(final ResourceType resourceType)
-    throws MojoExecutionException {
-    File folder = destinationFolder;
-    if (resourceType == ResourceType.JS) {
-      if (jsDestinationFolder != null) {
-        folder = jsDestinationFolder;
-      }
-    }
-    if (resourceType == ResourceType.CSS) {
-      if (cssDestinationFolder != null) {
-        folder = cssDestinationFolder;
-      }
-    }
-    getLog().info("folder: " + folder);
-    if (folder == null) {
-      throw new MojoExecutionException("Couldn't compute destination folder for resourceType: " + resourceType
-        + ". That means that you didn't define one of the following parameters: "
-        + "destinationFolder, cssDestinationFolder, jsDestinationFolder");
-    }
-    if (!folder.exists()) {
-      folder.mkdirs();
-    }
-    return folder;
-  }
-
-  /**
-   * Process a single group.
-   */
-  private void processGroup(final String group, final File parentFoder)
-    throws Exception {
-    ByteArrayOutputStream resultOutputStream = null;
-    InputStream resultInputStream = null;
-    try {
-      getLog().info("processing group: " + group);
-
-      //mock request
-      final HttpServletRequest request = Mockito.mock(HttpServletRequest.class);
-      Mockito.when(request.getRequestURI()).thenReturn(group);
-      //mock response
-      final HttpServletResponse response = Mockito.mock(HttpServletResponse.class);
-      resultOutputStream = new ByteArrayOutputStream();
-      Mockito.when(response.getOutputStream()).thenReturn(new DelegatingServletOutputStream(resultOutputStream));
-
-      //init context
-      final WroConfiguration config = Context.get().getConfig();
-      Context.set(Context.webContext(request, response, Mockito.mock(FilterConfig.class)), config);
-      //perform processing
-      getManagerFactory().getInstance().process();
-      //encode version & write result to file
-      resultInputStream = new UnclosableBufferedInputStream(resultOutputStream.toByteArray());
-      final File destinationFile = new File(parentFoder, rename(group, resultInputStream));
-      destinationFile.createNewFile();
-      //allow the same stream to be read again
-      resultInputStream.reset();
-      getLog().debug("Created file: " + destinationFile.getName());
-
-      final OutputStream fos = new FileOutputStream(destinationFile);
-      //use reader to detect encoding
-      IOUtils.copy(new SmartEncodingInputStream(resultInputStream), fos);
-      fos.close();
-      getLog().info("file size: " + destinationFile.getName() + " -> " + destinationFile.length() + " bytes");
-      // delete empty files
-      if (destinationFile.length() == 0) {
-        getLog().info("No content found for group: " + group);
-        destinationFile.delete();
-      } else {
-        getLog().info(destinationFile.getAbsolutePath()
-          + " (" + destinationFile.length() + "bytes" + ") has been created!");
-      }
-    } finally {
-      if (resultOutputStream != null) {
-        resultOutputStream.close();
-      }
-      if (resultInputStream != null) {
-        resultInputStream.close();
-      }
-    }
-  }
-
-
-  /**
-   * @param destinationFolder the destinationFolder to set
-   */
-  public void setDestinationFolder(final File destinationFolder) {
-    this.destinationFolder = destinationFolder;
-  }
-
-
-  /**
-   * @param cssDestinationFolder the cssDestinationFolder to set
-   */
-  public void setCssDestinationFolder(final File cssDestinationFolder) {
-    this.cssDestinationFolder = cssDestinationFolder;
-  }
-
-
-  /**
-   * @param jsDestinationFolder the jsDestinationFolder to set
-   */
-  public void setJsDestinationFolder(final File jsDestinationFolder) {
-    this.jsDestinationFolder = jsDestinationFolder;
-  }
-
-  /**
-   * @param versionEncoder(wroManagerFactory) the wroManagerFactory to set
-   */
-  public void setWroManagerFactory(final String wroManagerFactory) {
-    this.wroManagerFactory = wroManagerFactory;
-  }
-}
+/**
+ * Copyright Alex Objelean
+ */
+package ro.isdc.wro.maven.plugin;
+
+import java.io.File;
+import java.io.FileOutputStream;
+import java.io.IOException;
+import java.io.InputStream;
+import java.io.OutputStream;
+import java.util.Collection;
+
+import javax.servlet.FilterConfig;
+import javax.servlet.http.HttpServletRequest;
+import javax.servlet.http.HttpServletResponse;
+
+import org.apache.commons.io.IOUtils;
+import org.apache.commons.io.output.ByteArrayOutputStream;
+import org.apache.maven.plugin.MojoExecutionException;
+import org.mockito.Mockito;
+
+import ro.isdc.wro.config.Context;
+import ro.isdc.wro.config.jmx.WroConfiguration;
+import ro.isdc.wro.http.DelegatingServletOutputStream;
+import ro.isdc.wro.manager.factory.standalone.StandaloneContextAwareManagerFactory;
+import ro.isdc.wro.model.resource.ResourceType;
+import ro.isdc.wro.util.encoding.SmartEncodingInputStream;
+import ro.isdc.wro.util.io.UnclosableBufferedInputStream;
+
+
+/**
+ * A build-time solution for organizing and minimizing static resources. By default uses the same configuration as the
+ * run-time solution. Additionally, allows you to change the processors used by changing the wroManagerFactory
+ * implementation used by the plugin.
+ *
+ * @goal run
+ * @phase process-resources
+ * @requiresDependencyResolution runtime
+ *
+ * @author Alex Objelean
+ */
+public class Wro4jMojo extends AbstractWro4jMojo {
+  /**
+   * The path to the destination directory where the files are stored at the end of the process.
+   *
+   * @parameter default-value="${project.build.directory}/wro/" expression="${destinationFolder}"
+   * @optional
+   */
+  private File destinationFolder;
+  /**
+   * @parameter expression="${cssDestinationFolder}"
+   * @optional
+   */
+  private File cssDestinationFolder;
+  /**
+   * @parameter expression="${jsDestinationFolder}"
+   * @optional
+   */
+  private File jsDestinationFolder;
+  /**
+   * @parameter expression="${wroManagerFactory}"
+   * @optional
+   */
+  private String wroManagerFactory;
+
+  /**
+   * {@inheritDoc}
+   */
+  @Override
+  protected StandaloneContextAwareManagerFactory newWroManagerFactory() throws MojoExecutionException {
+    if (wroManagerFactory != null) {
+      return createCustomManagerFactory();
+    }
+    return super.newWroManagerFactory();
+  }
+
+  /**
+   * Creates an instance of Manager factory based on the value of the wroManagerFactory plugin parameter value.
+   */
+  private StandaloneContextAwareManagerFactory createCustomManagerFactory()
+    throws MojoExecutionException {
+    StandaloneContextAwareManagerFactory managerFactory;
+    try {
+      final Class<?> wroManagerFactoryClass = Thread.currentThread().getContextClassLoader().loadClass(
+        wroManagerFactory.trim());
+      managerFactory = (StandaloneContextAwareManagerFactory)wroManagerFactoryClass.newInstance();
+    } catch (final Exception e) {
+      throw new MojoExecutionException("Invalid wroManagerFactory class named: " + wroManagerFactory);
+    }
+    return managerFactory;
+  }
+
+  /**
+   * {@inheritDoc}
+   */
+  @Override
+  protected void validate()
+    throws MojoExecutionException {
+    super.validate();
+    //additional validation requirements
+    if (destinationFolder == null) {
+      throw new MojoExecutionException("destinationFolder was not set!");
+    }
+  }
+
+  /**
+   * {@inheritDoc}
+   */
+  @Override
+  protected void doExecute()
+    throws Exception {
+    getLog().info("destinationFolder: " + destinationFolder);
+    getLog().info("jsDestinationFolder: " + jsDestinationFolder);
+    getLog().info("cssDestinationFolder: " + cssDestinationFolder);
+
+    final Collection<String> groupsAsList = getTargetGroupsAsList();
+    for (final String group : groupsAsList) {
+      for (final ResourceType resourceType : ResourceType.values()) {
+        final File destinationFolder = computeDestinationFolder(resourceType);
+        final String groupWithExtension = group + "." + resourceType.name().toLowerCase();
+        processGroup(groupWithExtension, destinationFolder);
+      }
+    }
+  }
+
+
+  /**
+   * Encodes a version using some logic.
+   *
+   * @param group the name of the resource to encode.
+   * @param input the stream of the result content.
+   * @return the name of the resource with the version encoded.
+   */
+  private String rename(final String group, final InputStream input)
+    throws Exception {
+    try {
+      return getManagerFactory().getNamingStrategy().rename(group, input);
+    } catch (final IOException e) {
+      throw new MojoExecutionException("Error occured during renaming", e);
+    }
+  }
+
+
+  /**
+   * Computes the destination folder based on resource type.
+   *
+   * @param resourceType {@link ResourceType} to process.
+   * @return destinationFoder where the result of resourceType will be copied.
+   * @throws MojoExecutionException if computed folder is null.
+   */
+  private File computeDestinationFolder(final ResourceType resourceType)
+    throws MojoExecutionException {
+    File folder = destinationFolder;
+    if (resourceType == ResourceType.JS) {
+      if (jsDestinationFolder != null) {
+        folder = jsDestinationFolder;
+      }
+    }
+    if (resourceType == ResourceType.CSS) {
+      if (cssDestinationFolder != null) {
+        folder = cssDestinationFolder;
+      }
+    }
+    getLog().info("folder: " + folder);
+    if (folder == null) {
+      throw new MojoExecutionException("Couldn't compute destination folder for resourceType: " + resourceType
+        + ". That means that you didn't define one of the following parameters: "
+        + "destinationFolder, cssDestinationFolder, jsDestinationFolder");
+    }
+    if (!folder.exists()) {
+      folder.mkdirs();
+    }
+    return folder;
+  }
+
+  /**
+   * Process a single group.
+   */
+  private void processGroup(final String group, final File parentFoder)
+    throws Exception {
+    ByteArrayOutputStream resultOutputStream = null;
+    InputStream resultInputStream = null;
+    try {
+      getLog().info("processing group: " + group);
+
+      //mock request
+      final HttpServletRequest request = Mockito.mock(HttpServletRequest.class);
+      Mockito.when(request.getRequestURI()).thenReturn(group);
+      //mock response
+      final HttpServletResponse response = Mockito.mock(HttpServletResponse.class);
+      resultOutputStream = new ByteArrayOutputStream();
+      Mockito.when(response.getOutputStream()).thenReturn(new DelegatingServletOutputStream(resultOutputStream));
+
+      //init context
+      final WroConfiguration config = Context.get().getConfig();
+      Context.set(Context.webContext(request, response, Mockito.mock(FilterConfig.class)), config);
+      //perform processing
+      getManagerFactory().getInstance().process();
+      //encode version & write result to file
+      resultInputStream = new UnclosableBufferedInputStream(resultOutputStream.toByteArray());
+      final File destinationFile = new File(parentFoder, rename(group, resultInputStream));
+      destinationFile.createNewFile();
+      //allow the same stream to be read again
+      resultInputStream.reset();
+      getLog().debug("Created file: " + destinationFile.getName());
+
+      final OutputStream fos = new FileOutputStream(destinationFile);
+      //use reader to detect encoding
+      IOUtils.copy(new SmartEncodingInputStream(resultInputStream), fos);
+      fos.close();
+      getLog().info("file size: " + destinationFile.getName() + " -> " + destinationFile.length() + " bytes");
+      // delete empty files
+      if (destinationFile.length() == 0) {
+        getLog().info("No content found for group: " + group);
+        destinationFile.delete();
+      } else {
+        getLog().info(destinationFile.getAbsolutePath()
+          + " (" + destinationFile.length() + "bytes" + ") has been created!");
+      }
+    } finally {
+      if (resultOutputStream != null) {
+        resultOutputStream.close();
+      }
+      if (resultInputStream != null) {
+        resultInputStream.close();
+      }
+    }
+  }
+
+
+  /**
+   * @param destinationFolder the destinationFolder to set
+   */
+  public void setDestinationFolder(final File destinationFolder) {
+    this.destinationFolder = destinationFolder;
+  }
+
+
+  /**
+   * @param cssDestinationFolder the cssDestinationFolder to set
+   */
+  public void setCssDestinationFolder(final File cssDestinationFolder) {
+    this.cssDestinationFolder = cssDestinationFolder;
+  }
+
+
+  /**
+   * @param jsDestinationFolder the jsDestinationFolder to set
+   */
+  public void setJsDestinationFolder(final File jsDestinationFolder) {
+    this.jsDestinationFolder = jsDestinationFolder;
+  }
+
+  /**
+   * @param versionEncoder(wroManagerFactory) the wroManagerFactory to set
+   */
+  public void setWroManagerFactory(final String wroManagerFactory) {
+    this.wroManagerFactory = wroManagerFactory;
+  }
+}