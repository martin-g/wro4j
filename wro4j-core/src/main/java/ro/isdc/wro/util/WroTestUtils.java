/*
 * Copyright (c) 2008. All rights reserved.
 */
package ro.isdc.wro.util;

import java.io.BufferedReader;
import java.io.File;
import java.io.FileInputStream;
import java.io.IOException;
import java.io.InputStream;
import java.io.InputStreamReader;
import java.io.Reader;
import java.io.StringWriter;
import java.io.Writer;
import java.util.Collection;

import javax.annotation.processing.Processor;

import junit.framework.Assert;
import junit.framework.ComparisonFailure;

import org.apache.commons.io.FileUtils;
import org.apache.commons.io.IOUtils;
import org.apache.commons.io.filefilter.FalseFileFilter;
import org.apache.commons.io.filefilter.IOFileFilter;
import org.apache.commons.io.filefilter.WildcardFileFilter;
import org.slf4j.Logger;
import org.slf4j.LoggerFactory;

import ro.isdc.wro.model.group.processor.Injector;
import ro.isdc.wro.model.resource.Resource;
import ro.isdc.wro.model.resource.ResourceType;
<<<<<<< HEAD
import ro.isdc.wro.model.resource.locator.factory.DefaultResourceLocatorFactory;
import ro.isdc.wro.model.resource.locator.factory.ResourceLocatorFactory;
=======
import ro.isdc.wro.model.resource.factory.SimpleUriLocatorFactory;
import ro.isdc.wro.model.resource.factory.UriLocatorFactory;
import ro.isdc.wro.model.resource.locator.ClasspathUriLocator;
import ro.isdc.wro.model.resource.locator.ServletContextUriLocator;
import ro.isdc.wro.model.resource.locator.UrlUriLocator;
import ro.isdc.wro.model.resource.processor.ProcessorsUtils;
>>>>>>> ed984ddc
import ro.isdc.wro.model.resource.processor.ResourcePostProcessor;
import ro.isdc.wro.model.resource.processor.ResourcePreProcessor;
import ro.isdc.wro.model.resource.processor.factory.SimpleProcessorsFactory;


/**
 * WroTestUtils.
 *
 * @author Alex Objelean
 * @created Created on Nov 28, 2008
 */
public class WroTestUtils {
  private static final Logger LOG = LoggerFactory.getLogger(WroTestUtils.class);


  /**
   * Compare contents of two resources (files) by performing some sort of processing on input resource.
   *
   * @param inputResourceUri uri of the resource to process.
   * @param expectedContentResourceUri uri of the resource to compare with processed content.
   * @param processor a closure used to process somehow the input content.
   */
  public static void compareProcessedResourceContents(final String inputResourceUri,
<<<<<<< HEAD
    final String expectedContentResourceUri, final ResourceProcessor processor)
=======
    final String expectedContentResourceUri, final ResourcePostProcessor processor)
>>>>>>> ed984ddc
    throws IOException {
    final Reader resultReader = getReaderFromUri(inputResourceUri);
    final Reader expectedReader = getReaderFromUri(expectedContentResourceUri);
    WroTestUtils.compare(resultReader, expectedReader, processor);
  }


<<<<<<< HEAD
=======
  public static void compareProcessedResourceContents(final String inputResourceUri,
    final String expectedContentResourceUri, final ResourcePreProcessor processor)
    throws IOException {
    compareProcessedResourceContents(inputResourceUri, expectedContentResourceUri, ProcessorsUtils.transform(processor));
  }


>>>>>>> ed984ddc
  private static Reader getReaderFromUri(final String uri)
    throws IOException {
    // wrap reader with bufferedReader for top efficiency
    return new BufferedReader(new InputStreamReader(createDefaultUriLocatorFactory().locate(uri).getInputStream()));
  }

<<<<<<< HEAD
  private static ResourceLocatorFactory createDefaultUriLocatorFactory() {
    return DefaultResourceLocatorFactory.contextAwareFactory();
=======

  private static UriLocatorFactory createDefaultUriLocatorFactory() {
    return new SimpleUriLocatorFactory().addUriLocator(new ServletContextUriLocator()).addUriLocator(
      new ClasspathUriLocator()).addUriLocator(new UrlUriLocator());
>>>>>>> ed984ddc
  }


  public static InputStream getInputStream(final String uri)
    throws IOException {
<<<<<<< HEAD
    return createDefaultUriLocatorFactory().locate(uri).getInputStream();
=======
    return createDefaultUriLocatorFactory().locate(uri);
>>>>>>> ed984ddc
  }


  /**
   * @return the injector
   */
  public static void initProcessor(final ResourcePreProcessor processor) {
    final Injector injector = new Injector(
      createDefaultUriLocatorFactory(), new SimpleProcessorsFactory().addPreProcessor(processor));
    injector.inject(processor);
  }


  /**
   * @return the injector
   */
  public static void initProcessor(final ResourcePostProcessor processor) {
    final Injector injector = new Injector(
      createDefaultUriLocatorFactory(), new SimpleProcessorsFactory().addPostProcessor(processor));
    injector.inject(processor);
  }


  /**
   * Compare contents of two resources (files) by performing some sort of processing on input resource.
   *
   * @param inputResourceUri uri of the resource to process.
   * @param expectedContentResourceUri uri of the resource to compare with processed content.
   * @param processor a closure used to process somehow the input content.
   */
  public static void compare(final Reader resultReader, final Reader expectedReader,
    final ResourcePostProcessor processor)
    throws IOException {
    final Writer resultWriter = new StringWriter();
    processor.process(resultReader, resultWriter);
    final Writer expectedWriter = new StringWriter();
    IOUtils.copy(expectedReader, expectedWriter);
    compare(expectedWriter.toString(), resultWriter.toString());
    expectedReader.close();
    expectedWriter.close();
  }


  public static void compare(final InputStream input, final InputStream expected, final ResourcePostProcessor processor)
    throws IOException {
    compare(new InputStreamReader(input), new InputStreamReader(expected), processor);
  }


  /**
   * Compare if content of expected stream is the same as content of the actual stream.
   *
   * @param expected {@link InputStream} of the expected content.
   * @param actual {@link InputStream} of the actual content.
   * @return true if content of the expected and actual streams are equal.
   */
  public static void compare(final InputStream expected, final InputStream actual)
    throws IOException {
    Assert.assertNotNull(expected);
    Assert.assertNotNull(actual);
    compare(IOUtils.toString(expected), IOUtils.toString(actual));
    expected.close();
    actual.close();
  }


  /**
   * Compares two strings by removing trailing spaces & tabs for correct comparison.
   */
  public static void compare(final String expected, final String actual) {
    try {
      Assert.assertEquals(replaceTabsWithSpaces(expected.trim()), replaceTabsWithSpaces(actual.trim()));
      LOG.debug("Compare.... [OK]");
    } catch (final ComparisonFailure e) {
      LOG.debug("Compare.... [FAIL]");
      throw e;
    }
  }


  /**
   * Replace tabs with spaces.
   *
   * @param input from where to remove tabs.
   * @return cleaned string.
   */
  private static String replaceTabsWithSpaces(final String input) {
    // replace tabs with spaces
    return input.replaceAll("\\t", "  ").replaceAll("\\r", "");
  }


  /**
   * Process and compare files from the same folder. Use the extension to make distinction between the source files
   * (files to process) and target files (files to compare with).
   *
   * @param sourceFolder the folder where the files to compare resides.
   * @param sourceFileExtension the extension of the files used to process.
   * @param targetFileExtension the extension of the files used to compare with the processed result.
   * @param processor {@link ResourcePostProcessor} to apply on input files.
   * @throws IOException
   */
  public static void compareSameFolderByExtension(final File sourceFolder, final String sourceFileExtension,
    final String targetFileExtension, final ResourcePostProcessor processor)
    throws IOException {
    compareFromSameFolder(sourceFolder, new WildcardFileFilter("*." + sourceFileExtension),
      Transformers.extensionTransformer(targetFileExtension), processor);
  }


  public static void compareSameFolderByExtension(final File sourceFolder, final String sourceFileExtension,
    final String targetFileExtension, final ResourcePreProcessor processor)
    throws IOException {
    compareFromSameFolder(sourceFolder, new WildcardFileFilter("*." + sourceFileExtension),
      Transformers.extensionTransformer(targetFileExtension), processor);
  }


  /**
   * @see WroTestUtils#compareFromSameFolder(File, IOFileFilter, Transformer, ResourcePostProcessor) Same as
   *      {@link WroTestUtils#compareSameFolderByExtension(File, String, String, ResourcePostProcessor)}, but let you
   *      define the way target file name is named.
   *
   * @param sourceFolder
   * @param sourceFileExtension
   * @param toTargetFileName
   * @param processor
   * @throws IOException
   */
  public static void compareSameFolderByExtension(final File sourceFolder, final String sourceFileExtension,
    final Transformer<String> toTargetFileName, final ResourcePostProcessor processor)
    throws IOException {
    compareFromSameFolder(sourceFolder, new WildcardFileFilter("*." + sourceFileExtension), toTargetFileName, processor);
  }


  /**
   * Process and compare files from the same folder.
   *
   * @param sourceFolder the folder where the files to compare resides.
   * @param sourceFileFilter the {@link IOFileFilter} used to select source files (files to be processed).
   * @param toTargetFileName the {@link Transformer} which creates the name of the target file used to compare with the
   *        source processed content.
   * @param processor {@link ResourcePostProcessor} to apply on source files.
   * @throws IOException
   */
  public static void compareFromSameFolder(final File sourceFolder, final IOFileFilter sourceFileFilter,
    final Transformer<String> toTargetFileName, final ResourcePostProcessor processor)
    throws IOException {
    // TODO create adaptor and use it
    final ResourcePreProcessor preProcessor = new ResourcePreProcessor() {
      public void process(final Resource resource, final Reader reader, final Writer writer)
        throws IOException {
        processor.process(reader, writer);
      }
    };
    compareFromSameFolder(sourceFolder, sourceFileFilter, toTargetFileName, preProcessor);
  }


  public static void compareFromSameFolder(final File sourceFolder, final IOFileFilter sourceFileFilter,
    final Transformer<String> toTargetFileName, final ResourcePreProcessor processor)
    throws IOException {
    final Collection<File> files = FileUtils.listFiles(sourceFolder, sourceFileFilter, FalseFileFilter.INSTANCE);
    int processedNumber = 0;
    for (final File file : files) {
      LOG.debug("processing: " + file.getName());
      File targetFile = null;
      try {
        targetFile = new File(sourceFolder, toTargetFileName.transform(file.getName()));
        final InputStream targetFileStream = new FileInputStream(targetFile);
        LOG.debug("comparing with: " + targetFile.getName());
        compare(new FileInputStream(file), targetFileStream, new ResourcePostProcessor() {
          public void process(final Reader reader, final Writer writer)
            throws IOException {
            // ResourceType doesn't matter here
            processor.process(Resource.create("file:" + file.getPath(), ResourceType.CSS), reader, writer);
          }
        });
        processedNumber++;
      } catch (final IOException e) {
        LOG.warn("Skip comparison because couldn't find the TARGET file " + targetFile.getPath());
      }
    }
    logSuccess(processedNumber);
  }


  private static void logSuccess(final int size) {
    LOG.debug("===============");
    LOG.debug("Successfully compared: " + size + " files.");
    LOG.debug("===============");
    if (size == 0) {
      throw new IllegalStateException("No files compared. Check if there is at least one resource to compare");
    }
  }


  /**
   * Process and compare the files which a located in different folders.
   */
  public static void compareFromDifferentFolders(final File sourceFolder, final File targetFolder,
    final IOFileFilter fileFilter, final ResourcePostProcessor processor)
    throws IOException {
    compareFromDifferentFolders(sourceFolder, targetFolder, fileFilter, Transformers.noOpTransformer(), processor);
  }


  public static void compareFromDifferentFoldersByExtension(final File sourceFolder, final File targetFolder,
    final String extension, final ResourcePreProcessor processor)
    throws IOException {
    compareFromDifferentFolders(sourceFolder, targetFolder, new WildcardFileFilter("*." + extension),
      Transformers.noOpTransformer(), processor);
  }


  public static void compareFromDifferentFoldersByExtension(final File sourceFolder, final File targetFolder,
    final String extension, final ResourcePostProcessor processor)
    throws IOException {
    compareFromDifferentFolders(sourceFolder, targetFolder, new WildcardFileFilter("*." + extension),
      Transformers.noOpTransformer(), processor);
  }


  public static void compareFromDifferentFolders(final File sourceFolder, final File targetFolder,
    final IOFileFilter fileFilter, final Transformer<String> toTargetFileName, final ResourcePostProcessor processor)
    throws IOException {
    compareFromDifferentFolders(sourceFolder, targetFolder, fileFilter, toTargetFileName, new ResourcePreProcessor() {
      public void process(final Resource resource, final Reader reader, final Writer writer)
        throws IOException {
        processor.process(reader, writer);
      }
    });
  }


  /**
   * Process and compare the files which a located in different folders.
   *
   * @param sourceFolder folder where the source files are located.
   * @param targetFolder folder where the target files are located.
   * @param fileFilter filter used to select files to process.
   * @param toTargetFileName {@link Transformer} used to identify the target file name based on source file name.
   * @param preProcessor {@link Processor} used to process the source files.
   * @throws IOException
   */
  public static void compareFromDifferentFolders(final File sourceFolder, final File targetFolder,
    final IOFileFilter fileFilter, final Transformer<String> toTargetFileName, final ResourcePreProcessor preProcessor)
    throws IOException {
    LOG.debug("sourceFolder: " + sourceFolder);
    LOG.debug("targetFolder: " + targetFolder);
    final Collection<File> files = FileUtils.listFiles(sourceFolder, fileFilter, FalseFileFilter.INSTANCE);
    int processedNumber = 0;
    for (final File file : files) {
      File targetFile = null;
      try {
        targetFile = new File(targetFolder, toTargetFileName.transform(file.getName()));
        final InputStream targetFileStream = new FileInputStream(targetFile);
        LOG.debug("processing: " + file.getName());
        // ResourceType doesn't matter here
        compare(new FileInputStream(file), targetFileStream, new ResourcePostProcessor() {
          public void process(final Reader reader, final Writer writer)
            throws IOException {
            // ResourceType doesn't matter here
            preProcessor.process(Resource.create("file:" + file.getPath(), ResourceType.CSS), reader, writer);
          }
        });
        processedNumber++;
      } catch (final IOException e) {
        LOG.warn("Skip comparison because couldn't find the TARGET file " + targetFile.getPath(), e);
      }
    }
    logSuccess(processedNumber);
  }
}<|MERGE_RESOLUTION|>--- conflicted
+++ resolved
@@ -30,17 +30,9 @@
 import ro.isdc.wro.model.group.processor.Injector;
 import ro.isdc.wro.model.resource.Resource;
 import ro.isdc.wro.model.resource.ResourceType;
-<<<<<<< HEAD
 import ro.isdc.wro.model.resource.locator.factory.DefaultResourceLocatorFactory;
 import ro.isdc.wro.model.resource.locator.factory.ResourceLocatorFactory;
-=======
-import ro.isdc.wro.model.resource.factory.SimpleUriLocatorFactory;
-import ro.isdc.wro.model.resource.factory.UriLocatorFactory;
-import ro.isdc.wro.model.resource.locator.ClasspathUriLocator;
-import ro.isdc.wro.model.resource.locator.ServletContextUriLocator;
-import ro.isdc.wro.model.resource.locator.UrlUriLocator;
 import ro.isdc.wro.model.resource.processor.ProcessorsUtils;
->>>>>>> ed984ddc
 import ro.isdc.wro.model.resource.processor.ResourcePostProcessor;
 import ro.isdc.wro.model.resource.processor.ResourcePreProcessor;
 import ro.isdc.wro.model.resource.processor.factory.SimpleProcessorsFactory;
@@ -64,11 +56,7 @@
    * @param processor a closure used to process somehow the input content.
    */
   public static void compareProcessedResourceContents(final String inputResourceUri,
-<<<<<<< HEAD
-    final String expectedContentResourceUri, final ResourceProcessor processor)
-=======
     final String expectedContentResourceUri, final ResourcePostProcessor processor)
->>>>>>> ed984ddc
     throws IOException {
     final Reader resultReader = getReaderFromUri(inputResourceUri);
     final Reader expectedReader = getReaderFromUri(expectedContentResourceUri);
@@ -76,8 +64,6 @@
   }
 
 
-<<<<<<< HEAD
-=======
   public static void compareProcessedResourceContents(final String inputResourceUri,
     final String expectedContentResourceUri, final ResourcePreProcessor processor)
     throws IOException {
@@ -85,32 +71,20 @@
   }
 
 
->>>>>>> ed984ddc
   private static Reader getReaderFromUri(final String uri)
     throws IOException {
     // wrap reader with bufferedReader for top efficiency
     return new BufferedReader(new InputStreamReader(createDefaultUriLocatorFactory().locate(uri).getInputStream()));
   }
 
-<<<<<<< HEAD
   private static ResourceLocatorFactory createDefaultUriLocatorFactory() {
     return DefaultResourceLocatorFactory.contextAwareFactory();
-=======
-
-  private static UriLocatorFactory createDefaultUriLocatorFactory() {
-    return new SimpleUriLocatorFactory().addUriLocator(new ServletContextUriLocator()).addUriLocator(
-      new ClasspathUriLocator()).addUriLocator(new UrlUriLocator());
->>>>>>> ed984ddc
   }
 
 
   public static InputStream getInputStream(final String uri)
     throws IOException {
-<<<<<<< HEAD
     return createDefaultUriLocatorFactory().locate(uri).getInputStream();
-=======
-    return createDefaultUriLocatorFactory().locate(uri);
->>>>>>> ed984ddc
   }
 
 
