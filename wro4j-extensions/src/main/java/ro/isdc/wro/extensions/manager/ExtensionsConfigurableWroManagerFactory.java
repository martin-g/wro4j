/**
 * Copyright Alex Objelean
 */
package ro.isdc.wro.extensions.manager;

import java.util.HashMap;
import java.util.Map;

import ro.isdc.wro.extensions.processor.css.CssLintProcessor;
import ro.isdc.wro.extensions.processor.css.LessCssProcessor;
import ro.isdc.wro.extensions.processor.css.SassCssProcessor;
import ro.isdc.wro.extensions.processor.css.YUICssCompressorProcessor;
import ro.isdc.wro.extensions.processor.js.BeautifyJsProcessor;
import ro.isdc.wro.extensions.processor.js.CJsonProcessor;
import ro.isdc.wro.extensions.processor.js.CoffeeScriptProcessor;
import ro.isdc.wro.extensions.processor.js.DojoShrinksafeCompressorProcessor;
import ro.isdc.wro.extensions.processor.js.GoogleClosureCompressorProcessor;
import ro.isdc.wro.extensions.processor.js.JsHintProcessor;
import ro.isdc.wro.extensions.processor.js.JsonHPackProcessor;
import ro.isdc.wro.extensions.processor.js.PackerJsProcessor;
import ro.isdc.wro.extensions.processor.js.UglifyJsProcessor;
import ro.isdc.wro.extensions.processor.js.YUIJsCompressorProcessor;
import ro.isdc.wro.manager.factory.ConfigurableWroManagerFactory;
import ro.isdc.wro.model.resource.processor.ResourceProcessor;
import ro.isdc.wro.model.resource.processor.impl.css.CssDataUriPreProcessor;

import com.google.javascript.jscomp.CompilationLevel;


/**
 * An implementation of {@link ConfigurableWroManagerFactory} that adds processors defined in extensions module.
 *
 * @author Alex Objelean
 */
public class ExtensionsConfigurableWroManagerFactory extends ConfigurableWroManagerFactory {
  /**
   * {@inheritDoc}
   */
  @Override
<<<<<<< HEAD
  protected void contributePostProcessors(final Map<String, ResourceProcessor> map) {
    map.putAll(createCommonProcessors());
=======
  protected void contributePostProcessors(final Map<String, ResourcePostProcessor> map) {
    map.put("yuiCssMin", new YUICssCompressorProcessor());
    map.put("yuiJsMin", YUIJsCompressorProcessor.noMungeCompressor());
    map.put("yuiJsMinAdvanced", YUIJsCompressorProcessor.doMungeCompressor());
    map.put("dojoShrinksafe", new DojoShrinksafeCompressorProcessor());
    map.put("uglifyJs", new UglifyJsProcessor());
    map.put("beautifyJs", new BeautifyJsProcessor());
    map.put("packerJs", new PackerJsProcessor());
    map.put("lessCss", new LessCssProcessor());
    map.put("sassCss", new SassCssProcessor());
    map.put("googleClosureSimple", new GoogleClosureCompressorProcessor());
    map.put("googleClosureAdvanced", new GoogleClosureCompressorProcessor(CompilationLevel.ADVANCED_OPTIMIZATIONS));
    map.put("coffeeScript", new CoffeeScriptProcessor());
    map.put("cjson", CJsonProcessor.packProcessor());
    map.put("jsonhpack", JsonHPackProcessor.packProcessor());
    map.put("jsHint", new JsHintProcessor());
    map.put("cssLint", new CssLintProcessor());
>>>>>>> cc384456
  }

  /**
   * {@inheritDoc}
   */
  @Override
  protected void contributePreProcessors(final Map<String, ResourceProcessor> map) {
    map.putAll(createCommonProcessors());
    map.put("cssDataUri", new CssDataUriPreProcessor());
  }

  /**
   * @return a map of processors to be used as both: pre & post processor.
   */
  private Map<String, ResourceProcessor> createCommonProcessors() {
    final Map<String, ResourceProcessor> map = new HashMap<String, ResourceProcessor>();
    map.put("yuiCssMin", new YUICssCompressorProcessor());
    map.put("yuiJsMin", YUIJsCompressorProcessor.noMungeCompressor());
    map.put("yuiJsMinAdvanced", YUIJsCompressorProcessor.doMungeCompressor());
    map.put("dojoShrinksafe", new DojoShrinksafeCompressorProcessor());
    map.put("uglifyJs", new UglifyJsProcessor());
    map.put("beautifyJs", new BeautifyJsProcessor());
    map.put("packerJs", new PackerJsProcessor());
    map.put("lessCss", new LessCssProcessor());
    map.put("sassCss", new SassCssProcessor());
    map.put("googleClosureSimple", new GoogleClosureCompressorProcessor());
    map.put("googleClosureAdvanced", new GoogleClosureCompressorProcessor(CompilationLevel.ADVANCED_OPTIMIZATIONS));
    map.put("coffeeScript", new CoffeeScriptProcessor());
    map.put("cssDataUri", new CssDataUriPreProcessor());
    map.put("cjson", CJsonProcessor.packProcessor());
    map.put("jsonhpack", JsonHPackProcessor.packProcessor());
    map.put("cjson", CJsonProcessor.packProcessor());
    map.put("jsHint", new JsHintProcessor());
    map.put("cssLint", new CssLintProcessor());

    return map;
  }
}

<|MERGE_RESOLUTION|>--- conflicted
+++ resolved
@@ -1,100 +1,80 @@
-/**
- * Copyright Alex Objelean
- */
-package ro.isdc.wro.extensions.manager;
-
-import java.util.HashMap;
-import java.util.Map;
-
-import ro.isdc.wro.extensions.processor.css.CssLintProcessor;
-import ro.isdc.wro.extensions.processor.css.LessCssProcessor;
-import ro.isdc.wro.extensions.processor.css.SassCssProcessor;
-import ro.isdc.wro.extensions.processor.css.YUICssCompressorProcessor;
-import ro.isdc.wro.extensions.processor.js.BeautifyJsProcessor;
-import ro.isdc.wro.extensions.processor.js.CJsonProcessor;
-import ro.isdc.wro.extensions.processor.js.CoffeeScriptProcessor;
-import ro.isdc.wro.extensions.processor.js.DojoShrinksafeCompressorProcessor;
-import ro.isdc.wro.extensions.processor.js.GoogleClosureCompressorProcessor;
-import ro.isdc.wro.extensions.processor.js.JsHintProcessor;
-import ro.isdc.wro.extensions.processor.js.JsonHPackProcessor;
-import ro.isdc.wro.extensions.processor.js.PackerJsProcessor;
-import ro.isdc.wro.extensions.processor.js.UglifyJsProcessor;
-import ro.isdc.wro.extensions.processor.js.YUIJsCompressorProcessor;
-import ro.isdc.wro.manager.factory.ConfigurableWroManagerFactory;
-import ro.isdc.wro.model.resource.processor.ResourceProcessor;
-import ro.isdc.wro.model.resource.processor.impl.css.CssDataUriPreProcessor;
-
-import com.google.javascript.jscomp.CompilationLevel;
-
-
-/**
- * An implementation of {@link ConfigurableWroManagerFactory} that adds processors defined in extensions module.
- *
- * @author Alex Objelean
- */
-public class ExtensionsConfigurableWroManagerFactory extends ConfigurableWroManagerFactory {
-  /**
-   * {@inheritDoc}
-   */
-  @Override
-<<<<<<< HEAD
-  protected void contributePostProcessors(final Map<String, ResourceProcessor> map) {
-    map.putAll(createCommonProcessors());
-=======
-  protected void contributePostProcessors(final Map<String, ResourcePostProcessor> map) {
-    map.put("yuiCssMin", new YUICssCompressorProcessor());
-    map.put("yuiJsMin", YUIJsCompressorProcessor.noMungeCompressor());
-    map.put("yuiJsMinAdvanced", YUIJsCompressorProcessor.doMungeCompressor());
-    map.put("dojoShrinksafe", new DojoShrinksafeCompressorProcessor());
-    map.put("uglifyJs", new UglifyJsProcessor());
-    map.put("beautifyJs", new BeautifyJsProcessor());
-    map.put("packerJs", new PackerJsProcessor());
-    map.put("lessCss", new LessCssProcessor());
-    map.put("sassCss", new SassCssProcessor());
-    map.put("googleClosureSimple", new GoogleClosureCompressorProcessor());
-    map.put("googleClosureAdvanced", new GoogleClosureCompressorProcessor(CompilationLevel.ADVANCED_OPTIMIZATIONS));
-    map.put("coffeeScript", new CoffeeScriptProcessor());
-    map.put("cjson", CJsonProcessor.packProcessor());
-    map.put("jsonhpack", JsonHPackProcessor.packProcessor());
-    map.put("jsHint", new JsHintProcessor());
-    map.put("cssLint", new CssLintProcessor());
->>>>>>> cc384456
-  }
-
-  /**
-   * {@inheritDoc}
-   */
-  @Override
-  protected void contributePreProcessors(final Map<String, ResourceProcessor> map) {
-    map.putAll(createCommonProcessors());
-    map.put("cssDataUri", new CssDataUriPreProcessor());
-  }
-
-  /**
-   * @return a map of processors to be used as both: pre & post processor.
-   */
-  private Map<String, ResourceProcessor> createCommonProcessors() {
-    final Map<String, ResourceProcessor> map = new HashMap<String, ResourceProcessor>();
-    map.put("yuiCssMin", new YUICssCompressorProcessor());
-    map.put("yuiJsMin", YUIJsCompressorProcessor.noMungeCompressor());
-    map.put("yuiJsMinAdvanced", YUIJsCompressorProcessor.doMungeCompressor());
-    map.put("dojoShrinksafe", new DojoShrinksafeCompressorProcessor());
-    map.put("uglifyJs", new UglifyJsProcessor());
-    map.put("beautifyJs", new BeautifyJsProcessor());
-    map.put("packerJs", new PackerJsProcessor());
-    map.put("lessCss", new LessCssProcessor());
-    map.put("sassCss", new SassCssProcessor());
-    map.put("googleClosureSimple", new GoogleClosureCompressorProcessor());
-    map.put("googleClosureAdvanced", new GoogleClosureCompressorProcessor(CompilationLevel.ADVANCED_OPTIMIZATIONS));
-    map.put("coffeeScript", new CoffeeScriptProcessor());
-    map.put("cssDataUri", new CssDataUriPreProcessor());
-    map.put("cjson", CJsonProcessor.packProcessor());
-    map.put("jsonhpack", JsonHPackProcessor.packProcessor());
-    map.put("cjson", CJsonProcessor.packProcessor());
-    map.put("jsHint", new JsHintProcessor());
-    map.put("cssLint", new CssLintProcessor());
-
-    return map;
-  }
-}
-
+/**
+ * Copyright Alex Objelean
+ */
+package ro.isdc.wro.extensions.manager;
+
+import java.util.HashMap;
+import java.util.Map;
+
+import ro.isdc.wro.extensions.processor.css.CssLintProcessor;
+import ro.isdc.wro.extensions.processor.css.LessCssProcessor;
+import ro.isdc.wro.extensions.processor.css.SassCssProcessor;
+import ro.isdc.wro.extensions.processor.css.YUICssCompressorProcessor;
+import ro.isdc.wro.extensions.processor.js.BeautifyJsProcessor;
+import ro.isdc.wro.extensions.processor.js.CJsonProcessor;
+import ro.isdc.wro.extensions.processor.js.CoffeeScriptProcessor;
+import ro.isdc.wro.extensions.processor.js.DojoShrinksafeCompressorProcessor;
+import ro.isdc.wro.extensions.processor.js.GoogleClosureCompressorProcessor;
+import ro.isdc.wro.extensions.processor.js.JsHintProcessor;
+import ro.isdc.wro.extensions.processor.js.JsonHPackProcessor;
+import ro.isdc.wro.extensions.processor.js.PackerJsProcessor;
+import ro.isdc.wro.extensions.processor.js.UglifyJsProcessor;
+import ro.isdc.wro.extensions.processor.js.YUIJsCompressorProcessor;
+import ro.isdc.wro.manager.factory.ConfigurableWroManagerFactory;
+import ro.isdc.wro.model.resource.processor.ResourceProcessor;
+import ro.isdc.wro.model.resource.processor.impl.css.CssDataUriPreProcessor;
+
+import com.google.javascript.jscomp.CompilationLevel;
+
+
+/**
+ * An implementation of {@link ConfigurableWroManagerFactory} that adds processors defined in extensions module.
+ *
+ * @author Alex Objelean
+ */
+public class ExtensionsConfigurableWroManagerFactory extends ConfigurableWroManagerFactory {
+  /**
+   * {@inheritDoc}
+   */
+  @Override
+  protected void contributePostProcessors(final Map<String, ResourceProcessor> map) {
+    map.putAll(createCommonProcessors());
+  }
+
+  /**
+   * {@inheritDoc}
+   */
+  @Override
+  protected void contributePreProcessors(final Map<String, ResourceProcessor> map) {
+    map.putAll(createCommonProcessors());
+    map.put("cssDataUri", new CssDataUriPreProcessor());
+  }
+
+  /**
+   * @return a map of processors to be used as both: pre & post processor.
+   */
+  private Map<String, ResourceProcessor> createCommonProcessors() {
+    final Map<String, ResourceProcessor> map = new HashMap<String, ResourceProcessor>();
+    map.put("yuiCssMin", new YUICssCompressorProcessor());
+    map.put("yuiJsMin", YUIJsCompressorProcessor.noMungeCompressor());
+    map.put("yuiJsMinAdvanced", YUIJsCompressorProcessor.doMungeCompressor());
+    map.put("dojoShrinksafe", new DojoShrinksafeCompressorProcessor());
+    map.put("uglifyJs", new UglifyJsProcessor());
+    map.put("beautifyJs", new BeautifyJsProcessor());
+    map.put("packerJs", new PackerJsProcessor());
+    map.put("lessCss", new LessCssProcessor());
+    map.put("sassCss", new SassCssProcessor());
+    map.put("googleClosureSimple", new GoogleClosureCompressorProcessor());
+    map.put("googleClosureAdvanced", new GoogleClosureCompressorProcessor(CompilationLevel.ADVANCED_OPTIMIZATIONS));
+    map.put("coffeeScript", new CoffeeScriptProcessor());
+    map.put("cssDataUri", new CssDataUriPreProcessor());
+    map.put("cjson", CJsonProcessor.packProcessor());
+    map.put("jsonhpack", JsonHPackProcessor.packProcessor());
+    map.put("cjson", CJsonProcessor.packProcessor());
+    map.put("jsHint", new JsHintProcessor());
+    map.put("cssLint", new CssLintProcessor());
+
+    return map;
+  }
+}
+